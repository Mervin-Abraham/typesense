#pragma once

#include <string>
#include <unordered_map>
#include <vector>
#include <mutex>
#include <shared_mutex>
#include <condition_variable>
#include <art.h>
#include <number.h>
#include <sparsepp.h>
#include <store.h>
#include <topster.h>
#include <json.hpp>
#include <field.h>
#include <option.h>
#include <set>
#include "string_utils.h"
#include "num_tree.h"
#include "magic_enum.hpp"
#include "match_score.h"
#include "posting_list.h"
#include "threadpool.h"
#include "adi_tree.h"
#include "tsl/htrie_set.h"
#include <tsl/htrie_map.h>
#include "id_list.h"
#include "synonym_index.h"
#include "override.h"
#include "vector_query_ops.h"
#include "hnswlib/hnswlib.h"
#include "filter.h"
#include "facet_index.h"
#include "numeric_range_trie.h"

static constexpr size_t ARRAY_FACET_DIM = 4;
using facet_map_t = spp::sparse_hash_map<uint32_t, facet_hash_values_t>;
using single_val_facet_map_t = spp::sparse_hash_map<uint32_t, uint32_t>;
using array_mapped_facet_t = std::array<facet_map_t*, ARRAY_FACET_DIM>;
using array_mapped_single_val_facet_t = std::array<single_val_facet_map_t*, ARRAY_FACET_DIM>;

static constexpr size_t ARRAY_INFIX_DIM = 4;
using array_mapped_infix_t = std::vector<tsl::htrie_set<char>*>;

struct token_t {
    size_t position;
    std::string value;

    bool is_prefix_searched;
    uint32_t root_len;        // if prefix searched, length of the root token
    uint32_t num_typos;

    token_t() {};

    token_t(size_t position, const std::string& value, bool is_prefix_searched, uint32_t root_len, uint32_t num_typos):
            position(position), value(value), is_prefix_searched(is_prefix_searched),
            root_len(root_len), num_typos(num_typos) {

    }
};

// FIXME: deprecated
struct token_candidates {
    token_t token;
    size_t cost;
    bool prefix_search;
    std::vector<art_leaf*> candidates;
};

struct tok_candidates {
    token_t token;
    size_t cost;
    bool prefix_search;
    std::vector<std::string> candidates;
};

struct query_tokens_t {
    std::vector<token_t> q_include_tokens;
    std::vector<std::vector<std::string>> q_exclude_tokens;
    std::vector<std::vector<std::string>> q_phrases;
    std::vector<std::vector<std::string>> q_synonyms;
};

enum enable_t {
    always,
    fallback,
    off
};

struct search_field_t {
    std::string name;
    std::string str_name;   // for lookup of non-string fields in art index
    size_t weight;
    size_t num_typos;
    bool prefix;
    enable_t infix;

    search_field_t(const std::string& name, const std::string& str_name, size_t weight, size_t num_typos,
                   bool prefix, enable_t infix):
            name(name), str_name(str_name), weight(weight), num_typos(num_typos), prefix(prefix), infix(infix) { }
};

enum text_match_type_t {
    max_score,
    max_weight
};

enum drop_tokens_mode_t {
    left_to_right,
    right_to_left,
    both_sides,
};

struct drop_tokens_param_t {
    drop_tokens_mode_t mode = right_to_left;
    size_t token_limit = 1000;

    drop_tokens_param_t() {

    }

    drop_tokens_param_t(drop_tokens_mode_t mode, size_t token_limit) : mode(mode), token_limit(token_limit) {}
};

struct search_args {
    std::vector<query_tokens_t> field_query_tokens;
    std::vector<search_field_t> search_fields;
    const text_match_type_t match_type;
    filter_node_t* filter_tree_root;
    std::vector<facet>& facets;
    std::vector<std::pair<uint32_t, uint32_t>>& included_ids;
    std::vector<uint32_t> excluded_ids;
    std::vector<sort_by>& sort_fields_std;
    facet_query_t facet_query;
    std::vector<uint32_t> num_typos;
    size_t max_facet_values;
    size_t per_page;
    size_t offset;
    token_ordering token_order;
    std::vector<bool> prefixes;
    size_t drop_tokens_threshold;
    size_t typo_tokens_threshold;
    std::vector<std::string> group_by_fields;
    size_t group_limit;
    bool group_missing_values;
    std::string default_sorting_field;
    bool prioritize_exact_match;
    bool prioritize_token_position;
    bool prioritize_num_matching_fields;
    size_t all_result_ids_len;
    bool exhaustive_search;
    size_t concurrency;
    size_t search_cutoff_ms;
    size_t min_len_1typo;
    size_t min_len_2typo;
    size_t max_candidates;
    std::vector<enable_t> infixes;
    const size_t max_extra_prefix;
    const size_t max_extra_suffix;
    const size_t facet_query_num_typos;
    const bool filter_curated_hits;
    const enable_t split_join_tokens;
    tsl::htrie_map<char, token_leaf> qtoken_set;

    spp::sparse_hash_map<uint64_t, uint32_t> groups_processed;
    std::vector<std::vector<art_leaf*>> searched_queries;
    Topster* topster;
    Topster* curated_topster;
    std::vector<std::vector<KV*>> raw_result_kvs;
    std::vector<std::vector<KV*>> override_result_kvs;

    vector_query_t& vector_query;
    size_t facet_sample_percent;
    size_t facet_sample_threshold;
    drop_tokens_param_t drop_tokens_mode;

    bool enable_lazy_filter;

    search_args(std::vector<query_tokens_t> field_query_tokens, std::vector<search_field_t> search_fields,
                const text_match_type_t match_type,
                filter_node_t* filter_tree_root, std::vector<facet>& facets,
                std::vector<std::pair<uint32_t, uint32_t>>& included_ids, std::vector<uint32_t> excluded_ids,
                std::vector<sort_by>& sort_fields_std, facet_query_t facet_query, const std::vector<uint32_t>& num_typos,
                size_t max_facet_values, size_t max_hits, size_t per_page, size_t offset, token_ordering token_order,
                const std::vector<bool>& prefixes, size_t drop_tokens_threshold, size_t typo_tokens_threshold,
                const std::vector<std::string>& group_by_fields, size_t group_limit,
                const bool group_missing_values,
                const string& default_sorting_field, bool prioritize_exact_match,
                const bool prioritize_token_position, const bool prioritize_num_matching_fields, bool exhaustive_search,
                size_t concurrency, size_t search_cutoff_ms,
                size_t min_len_1typo, size_t min_len_2typo, size_t max_candidates, const std::vector<enable_t>& infixes,
                const size_t max_extra_prefix, const size_t max_extra_suffix, const size_t facet_query_num_typos,
                const bool filter_curated_hits, const enable_t split_join_tokens, vector_query_t& vector_query,
                size_t facet_sample_percent, size_t facet_sample_threshold, drop_tokens_param_t drop_tokens_mode,
                bool enable_lazy_filter) :
            field_query_tokens(field_query_tokens),
            search_fields(search_fields), match_type(match_type), filter_tree_root(filter_tree_root), facets(facets),
            included_ids(included_ids), excluded_ids(excluded_ids), sort_fields_std(sort_fields_std),
            facet_query(facet_query), num_typos(num_typos), max_facet_values(max_facet_values), per_page(per_page),
            offset(offset), token_order(token_order), prefixes(prefixes),
            drop_tokens_threshold(drop_tokens_threshold), typo_tokens_threshold(typo_tokens_threshold),
            group_by_fields(group_by_fields), group_limit(group_limit),
            group_missing_values(group_missing_values),
            default_sorting_field(default_sorting_field),
            prioritize_exact_match(prioritize_exact_match), prioritize_token_position(prioritize_token_position),
            prioritize_num_matching_fields(prioritize_num_matching_fields),
            all_result_ids_len(0), exhaustive_search(exhaustive_search), concurrency(concurrency),
            search_cutoff_ms(search_cutoff_ms),
            min_len_1typo(min_len_1typo), min_len_2typo(min_len_2typo), max_candidates(max_candidates),
            infixes(infixes), max_extra_prefix(max_extra_prefix), max_extra_suffix(max_extra_suffix),
            facet_query_num_typos(facet_query_num_typos), filter_curated_hits(filter_curated_hits),
            split_join_tokens(split_join_tokens), vector_query(vector_query),
            facet_sample_percent(facet_sample_percent), facet_sample_threshold(facet_sample_threshold),
            drop_tokens_mode(drop_tokens_mode), enable_lazy_filter(enable_lazy_filter) {

        const size_t topster_size = std::max((size_t)1, max_hits);  // needs to be atleast 1 since scoring is mandatory
        topster = new Topster(topster_size, group_limit);
        curated_topster = new Topster(topster_size, group_limit);
    }

    ~search_args() {
        delete topster;
        delete curated_topster;
    };
};

enum facet_index_type_t {
    HASH,
    VALUE,
    DETECT,
};

struct offsets_facet_hashes_t {
    // token to offsets
    std::unordered_map<std::string, std::vector<uint32_t>> offsets;
};

struct index_record {
    size_t position;                    // position of record in the original request
    uint32_t seq_id;

    nlohmann::json doc;                 // actual document sent in request (could be partial)
    nlohmann::json old_doc;             // previously stored *full* document from disk
    nlohmann::json new_doc;             // new *full* document to be stored into disk
    nlohmann::json del_doc;             // document containing the fields that should be deleted

    nlohmann::json embedding_res;       // embedding result
    int embedding_status_code;          // embedding status code

    index_operation_t operation;
    bool is_update;

    // pre-processed data primed for indexing
    std::unordered_map<std::string, offsets_facet_hashes_t> field_index;
    int64_t points;

    Option<bool> indexed;               // indicates if the indexing operation was a success

    DIRTY_VALUES dirty_values;

    index_record(size_t record_pos, uint32_t seq_id, const nlohmann::json& doc, index_operation_t operation,
                 const DIRTY_VALUES& dirty_values):
            position(record_pos), seq_id(seq_id), doc(doc), operation(operation), is_update(false),
            indexed(false), dirty_values(dirty_values) {

    }

    index_record(index_record&& rhs) = default;

    index_record& operator=(index_record&& mE) = default;

    void index_failure(const uint32_t err_code, const std::string & err_msg) {
        indexed = Option<bool>(err_code, err_msg);
    }

    void index_success() {
        indexed = Option<bool>(true);
    }
};

class VectorFilterFunctor: public hnswlib::BaseFilterFunctor {
    filter_result_iterator_t* const filter_result_iterator;

    const uint32_t* excluded_ids = nullptr;
    const uint32_t excluded_ids_length = 0;

public:

    explicit VectorFilterFunctor(filter_result_iterator_t* const filter_result_iterator,
                                 const uint32_t* excluded_ids = nullptr, const uint32_t excluded_ids_length = 0) :
                                filter_result_iterator(filter_result_iterator),
                                excluded_ids(excluded_ids), excluded_ids_length(excluded_ids_length) {}

    bool operator()(hnswlib::labeltype id) override {
        if (filter_result_iterator->approx_filter_ids_length == 0 && excluded_ids_length == 0) {
            return true;
        }

        if(excluded_ids_length > 0 && excluded_ids && std::binary_search(excluded_ids, excluded_ids + excluded_ids_length, id)) {
            return false;
        }

        if(filter_result_iterator->approx_filter_ids_length == 0) {
            return true;
        }

        filter_result_iterator->reset();
        return filter_result_iterator->is_valid(id) == 1;
    }
};

struct hnsw_index_t {
    hnswlib::InnerProductSpace* space;
    hnswlib::HierarchicalNSW<float>* vecdex;
    size_t num_dim;
    vector_distance_type_t distance_type;

    // ensures that this index is not dropped when it's being repaired
    std::mutex repair_m;

    hnsw_index_t(size_t num_dim, size_t init_size, vector_distance_type_t distance_type, size_t M = 16, size_t ef_construction = 200) :
        space(new hnswlib::InnerProductSpace(num_dim)),
        vecdex(new hnswlib::HierarchicalNSW<float>(space, init_size, M, ef_construction, 100, true)),
        num_dim(num_dim), distance_type(distance_type) {

    }

    ~hnsw_index_t() {
        std::lock_guard lk(repair_m);
        delete vecdex;
        delete space;
    }

    // needed for cosine similarity
    static void normalize_vector(const std::vector<float>& src, std::vector<float>& norm_dest) {
        float norm = 0.0f;
        for (float i : src) {
            norm += i * i;
        }
        norm = 1.0f / (sqrtf(norm) + 1e-30f);
        for (size_t i = 0; i < src.size(); i++) {
            norm_dest[i] = src[i] * norm;
        }
    }
};

struct group_by_field_it_t {
    std::string field_name;
    posting_list_t::iterator_t it;
    bool is_array;
};

struct Hasher32 {
    // Helps to spread the hash key and is used for sort index.
    // see: https://github.com/greg7mdp/sparsepp/issues/21#issuecomment-270816275
    size_t operator()(uint32_t k) const { return (k ^ 2166136261U)  * 16777619UL; }
};

struct pair_hash {
    template <class T1, class T2>
    std::size_t operator() (const std::pair<T1, T2> &pair) const {
        return std::hash<T1>()(pair.first) ^ std::hash<T2>()(pair.second);
    }
};

class Index {
private:
    mutable std::shared_mutex mutex;

    std::string name;

    const uint32_t collection_id;

    const Store* store;

    const SynonymIndex* synonym_index;

    ThreadPool* thread_pool;

    size_t num_documents;

    tsl::htrie_map<char, field> search_schema;

    spp::sparse_hash_map<std::string, art_tree*> search_index;

    spp::sparse_hash_map<std::string, num_tree_t*> numerical_index;

    // reference_helper_field => (seq_id => ref_seq_ids)
    // Only used when the reference field is an array type otherwise sort_index is used.
    spp::sparse_hash_map<std::string, num_tree_t*> reference_index;

    /// field_name => ((doc_id, object_index) => ref_doc_id)
    /// Used when a field inside an object array has reference.
    spp::sparse_hash_map<std::string, spp::sparse_hash_map<std::pair<uint32_t, uint32_t>, uint32_t, pair_hash>*> object_array_reference_index;

    spp::sparse_hash_map<std::string, NumericTrie*> range_index;

    spp::sparse_hash_map<std::string, NumericTrie*> geo_range_index;

    // geo_array_field => (seq_id => values) used for exact filtering of geo array records
    spp::sparse_hash_map<std::string, spp::sparse_hash_map<uint32_t, int64_t*>*> geo_array_index;

    facet_index_t* facet_index_v4 = nullptr;
  
    // sort_field => (seq_id => value)
    spp::sparse_hash_map<std::string, spp::sparse_hash_map<uint32_t, int64_t, Hasher32>*> sort_index;
    typedef spp::sparse_hash_map<std::string, 
        spp::sparse_hash_map<uint32_t, int64_t, Hasher32>*>::iterator sort_index_iterator;

    // str_sort_field => adi_tree_t
    spp::sparse_hash_map<std::string, adi_tree_t*> str_sort_index;

    // infix field => value
    spp::sparse_hash_map<std::string, array_mapped_infix_t> infix_index;

    // vector field => vector index
    spp::sparse_hash_map<std::string, hnsw_index_t*> vector_index;

    // this is used for wildcard queries
    id_list_t* seq_ids;

    std::vector<char> symbols_to_index;

    std::vector<char> token_separators;

    StringUtils string_utils;

    // used as sentinels

    static spp::sparse_hash_map<uint32_t, int64_t, Hasher32> text_match_sentinel_value;
    static spp::sparse_hash_map<uint32_t, int64_t, Hasher32> seq_id_sentinel_value;
    static spp::sparse_hash_map<uint32_t, int64_t, Hasher32> eval_sentinel_value;
    static spp::sparse_hash_map<uint32_t, int64_t, Hasher32> geo_sentinel_value;
    static spp::sparse_hash_map<uint32_t, int64_t, Hasher32> str_sentinel_value;
    static spp::sparse_hash_map<uint32_t, int64_t, Hasher32> vector_distance_sentinel_value;
    static spp::sparse_hash_map<uint32_t, int64_t, Hasher32> vector_query_sentinel_value;

    // Internal utility functions

    static inline uint32_t next_suggestion2(const std::vector<tok_candidates>& token_candidates_vec,
                                            long long int n,
                                            std::vector<token_t>& query_suggestion,
                                            uint64& qhash);

    static inline uint32_t next_suggestion(const std::vector<token_candidates> &token_candidates_vec,
                                       long long int n,
                                       std::vector<art_leaf *>& actual_query_suggestion,
                                       std::vector<art_leaf *>& query_suggestion,
                                       int syn_orig_num_tokens,
                                       uint32_t& token_bits,
                                       uint64& qhash);

    void log_leaves(int cost, const std::string &token, const std::vector<art_leaf *> &leaves) const;

    void do_facets(std::vector<facet> & facets, facet_query_t & facet_query,
                   bool estimate_facets, size_t facet_sample_percent,
                   const std::vector<facet_info_t>& facet_infos,
                   size_t group_limit, const std::vector<std::string>& group_by_fields,
                   const bool group_missing_values,
                   const uint32_t* result_ids, size_t results_size,
                   int max_facet_count, bool is_wildcard_query,
                   facet_index_type_t facet_index_type) const;

    bool static_filter_query_eval(const override_t* override, std::vector<std::string>& tokens,
                                  filter_node_t*& filter_tree_root) const;

    bool resolve_override(const std::vector<std::string>& rule_tokens, bool exact_rule_match,
                          const std::vector<std::string>& query_tokens,
                          token_ordering token_order, std::set<std::string>& absorbed_tokens,
                          std::string& filter_by_clause,
                          bool enable_typos_for_numerical_tokens) const;

    bool check_for_overrides(const token_ordering& token_order, const string& field_name, bool slide_window,
                             bool exact_rule_match, std::vector<std::string>& tokens,
                             std::set<std::string>& absorbed_tokens,
                             std::vector<std::string>& field_absorbed_tokens,
                             bool enable_typos_for_numerical_tokens) const;

    static void aggregate_topster(Topster* agg_topster, Topster* index_topster);

    Option<bool> search_all_candidates(const size_t num_search_fields,
                                       const text_match_type_t match_type,
                                       const std::vector<search_field_t>& the_fields,
                                       filter_result_iterator_t* const filter_result_iterator,
                                       const uint32_t* exclude_token_ids, size_t exclude_token_ids_size,
                                       const std::unordered_set<uint32_t>& excluded_group_ids,
                                       const std::vector<sort_by>& sort_fields,
                                       std::vector<tok_candidates>& token_candidates_vec,
                                       std::vector<std::vector<art_leaf*>>& searched_queries,
                                       tsl::htrie_map<char, token_leaf>& qtoken_set,
                                       const std::vector<token_t>& dropped_tokens,
                                       Topster* topster,
                                       spp::sparse_hash_map<uint64_t, uint32_t>& groups_processed,
                                       uint32_t*& all_result_ids, size_t& all_result_ids_len,
                                       const size_t typo_tokens_threshold,
                                       const size_t group_limit,
                                       const std::vector<std::string>& group_by_fields,
                                       const bool group_missing_values,
                                       const std::vector<token_t>& query_tokens,
                                       const std::vector<uint32_t>& num_typos,
                                       const std::vector<bool>& prefixes,
                                       bool prioritize_exact_match,
                                       const bool prioritize_token_position,
                                       const bool exhaustive_search,
                                       const bool prioritize_num_matching_fields,
                                       const size_t max_candidates,
                                       int syn_orig_num_tokens,
                                       const int* sort_order,
                                       std::array<spp::sparse_hash_map<uint32_t, int64_t, Hasher32>*, 3>& field_values,
                                       const std::vector<size_t>& geopoint_indices,
                                       std::set<uint64>& query_hashes,
                                       std::vector<uint32_t>& id_buff, const std::string& collection_name = "") const;

    static void popular_fields_of_token(const spp::sparse_hash_map<std::string, art_tree*>& search_index,
                                        const std::string& previous_token,
                                        const std::vector<search_field_t>& the_fields,
                                        const size_t num_search_fields,
                                        std::vector<size_t>& popular_field_ids);

    bool field_is_indexed(const std::string& field_name) const;

    static void tokenize_string(const std::string& text,
                                const field& a_field,
                                const std::vector<char>& symbols_to_index,
                                const std::vector<char>& token_separators,
                                std::unordered_map<std::string, std::vector<uint32_t>>& token_to_offsets);

    static void tokenize_string_array(const std::vector<std::string>& strings,
                                      const field& a_field,
                                      const std::vector<char>& symbols_to_index,
                                      const std::vector<char>& token_separators,
                                      std::unordered_map<std::string, std::vector<uint32_t>>& token_to_offsets);

    void collate_included_ids(const std::vector<token_t>& q_included_tokens,
                              const std::map<size_t, std::map<size_t, uint32_t>> & included_ids_map,
                              Topster* curated_topster, std::vector<std::vector<art_leaf*>> & searched_queries) const;

    static void compute_facet_stats(facet &a_facet, const std::string& raw_value,
                                    const std::string & field_type, const size_t count);

    static void compute_facet_stats(facet &a_facet, const int64_t raw_value, const std::string & field_type);

    static void handle_doc_ops(const tsl::htrie_map<char, field>& search_schema,
                               nlohmann::json& update_doc, const nlohmann::json& old_doc);

    static void get_doc_changes(const index_operation_t op, const tsl::htrie_map<char, field>& embedding_fields,
                                nlohmann::json &update_doc, const nlohmann::json &old_doc, nlohmann::json &new_doc,
                                nlohmann::json &del_doc);

    bool common_results_exist(std::vector<art_leaf*>& leaves, bool must_match_phrase) const;

    static void remove_facet_token(const field& search_field, spp::sparse_hash_map<std::string, art_tree*>& search_index,
                                   const std::string& token, uint32_t seq_id);

    void initialize_facet_indexes(const field& facet_field);

    std::vector<group_by_field_it_t> get_group_by_field_iterators(const std::vector<std::string>&, bool is_reverse=false) const;

    static void batch_embed_fields(std::vector<index_record*>& documents,
                                   const tsl::htrie_map<char, field>& embedding_fields,
                                   const tsl::htrie_map<char, field> & search_schema, const size_t remote_embedding_batch_size = 200,
                                   const size_t remote_embedding_timeout_ms = 60000, const size_t remote_embedding_num_tries = 2);
    
public:
    // for limiting number of results on multiple candidates / query rewrites
    enum {TYPO_TOKENS_THRESHOLD = 1};

    // for limiting number of fields that can be searched on
    enum {FIELD_LIMIT_NUM = 100};

    // Values 0 to 15 are allowed
    enum {FIELD_MAX_WEIGHT = 15};

    enum {COMBINATION_MAX_LIMIT = 10000};
    enum {COMBINATION_MIN_LIMIT = 10};

    enum {NUM_CANDIDATES_DEFAULT_MIN = 4};
    enum {NUM_CANDIDATES_DEFAULT_MAX = 10};

    // If the number of results found is less than this threshold, Typesense will attempt to drop the tokens
    // in the query that have the least individual hits one by one until enough results are found.
    static const int DROP_TOKENS_THRESHOLD = 1;

    Index() = delete;

    Index(const std::string& name,
          const uint32_t collection_id,
          const Store* store,
          SynonymIndex* synonym_index,
          ThreadPool* thread_pool,
          const tsl::htrie_map<char, field>& search_schema,
          const std::vector<char>& symbols_to_index,
          const std::vector<char>& token_separators);

    ~Index();

    static void concat_topster_ids(Topster* topster, spp::sparse_hash_map<uint64_t, std::vector<KV*>>& topster_ids);

    int64_t score_results2(const std::vector<sort_by> & sort_fields, const uint16_t & query_index,
                           const size_t field_id, const bool field_is_array, const uint32_t total_cost,
                           int64_t& match_score,
                           const uint32_t seq_id, const int sort_order[3],
                           const bool prioritize_exact_match,
                           const bool single_exact_query_token,
                           const bool prioritize_token_position,
                           size_t num_query_tokens,
                           int syn_orig_num_tokens,
                           const std::vector<posting_list_t::iterator_t>& posting_lists) const;

    void score_results(const std::vector<sort_by> &sort_fields, const uint16_t &query_index, const uint8_t &field_id,
                       bool field_is_array, const uint32_t total_cost,
                       Topster *topster, const std::vector<art_leaf *> &query_suggestion,
                       spp::sparse_hash_map<uint64_t, uint32_t>& groups_processed,
                       const uint32_t seq_id, const int sort_order[3],
                       std::array<spp::sparse_hash_map<uint32_t, int64_t, Hasher32>*, 3> field_values,
                       const std::vector<size_t>& geopoint_indices,
                       const size_t group_limit,
                       const std::vector<std::string> &group_by_fields,
                       const bool group_missing_values,
                       uint32_t token_bits,
                       bool prioritize_exact_match,
                       bool single_exact_query_token,
                       int syn_orig_num_tokens,
                       const std::vector<posting_list_t::iterator_t>& posting_lists) const;

    static int64_t get_points_from_doc(const nlohmann::json &document, const std::string & default_sorting_field);

    const spp::sparse_hash_map<std::string, art_tree *>& _get_search_index() const;

    const spp::sparse_hash_map<std::string, num_tree_t*>& _get_numerical_index() const;

    const spp::sparse_hash_map<std::string, NumericTrie*>& _get_range_index() const;

    const spp::sparse_hash_map<std::string, array_mapped_infix_t>& _get_infix_index() const;

    const spp::sparse_hash_map<std::string, hnsw_index_t*>& _get_vector_index() const;

    facet_index_t* _get_facet_index() const;

    static int get_bounded_typo_cost(const size_t max_cost, const std::string& token, const size_t token_len,
                                     size_t min_len_1typo, size_t min_len_2typo,  bool enable_typos_for_numerical_tokens=true);

    static int64_t float_to_int64_t(float n);

    static float int64_t_to_float(int64_t n);

    void get_distinct_id(posting_list_t::iterator_t& facet_index_it, const uint32_t seq_id,
                         const bool is_array, const bool group_missing_values, uint64_t& distinct_id,
                         bool is_reverse=false) const;

    static void compute_token_offsets_facets(index_record& record,
                                             const tsl::htrie_map<char, field>& search_schema,
                                             const std::vector<char>& local_token_separators,
                                             const std::vector<char>& local_symbols_to_index);

    static void tokenize_string_field(const nlohmann::json& document,
                                      const field& search_field, std::vector<std::string>& tokens,
                                      const std::string& locale,
                                      const std::vector<char>& symbols_to_index,
                                      const std::vector<char>& token_separators);

    // Public operations

    Option<bool> run_search(search_args* search_params, const std::string& collection_name,
                            facet_index_type_t facet_index_type, bool enable_typos_for_numerical_tokens,
                            bool enable_synonyms, bool synonym_prefix, uint32_t synonym_num_typos);

    Option<bool> search(std::vector<query_tokens_t>& field_query_tokens, const std::vector<search_field_t>& the_fields,
                const text_match_type_t match_type,
                filter_node_t*& filter_tree_root, std::vector<facet>& facets, facet_query_t& facet_query,
                const int max_facet_values,
                const std::vector<std::pair<uint32_t, uint32_t>>& included_ids,
                const std::vector<uint32_t>& excluded_ids, std::vector<sort_by>& sort_fields_std,
                const std::vector<uint32_t>& num_typos, Topster* topster, Topster* curated_topster,
                const size_t per_page,
                const size_t offset, const token_ordering token_order, const std::vector<bool>& prefixes,
                const size_t drop_tokens_threshold, size_t& all_result_ids_len,
                spp::sparse_hash_map<uint64_t, uint32_t>& groups_processed,
                std::vector<std::vector<art_leaf*>>& searched_queries,
                tsl::htrie_map<char, token_leaf>& qtoken_set,
                std::vector<std::vector<KV*>>& raw_result_kvs, std::vector<std::vector<KV*>>& override_result_kvs,
                const size_t typo_tokens_threshold, const size_t group_limit,
                const std::vector<std::string>& group_by_fields,
                const bool group_missing_values,
                const string& default_sorting_field, bool prioritize_exact_match,
                const bool prioritize_token_position, const bool prioritize_num_matching_fields,
                bool exhaustive_search,
                size_t concurrency, size_t search_cutoff_ms, size_t min_len_1typo, size_t min_len_2typo,
                size_t max_candidates, const std::vector<enable_t>& infixes, const size_t max_extra_prefix,
                const size_t max_extra_suffix, const size_t facet_query_num_typos,
                const bool filter_curated_hits, enable_t split_join_tokens,
                const vector_query_t& vector_query, size_t facet_sample_percent, size_t facet_sample_threshold,
                const std::string& collection_name,
                const drop_tokens_param_t drop_tokens_mode,
                facet_index_type_t facet_index_type = DETECT,
                bool enable_typos_for_numerical_tokens = true,
<<<<<<< HEAD
                bool enable_synonyms = true,
                bool synonym_prefix = false,
                uint32_t synonym_num_typos = 0,
                bool enable_lazy_filter = true
=======
                bool enable_lazy_filter = false
>>>>>>> 5a6d2b38
                ) const;

    void remove_field(uint32_t seq_id, const nlohmann::json& document, const std::string& field_name,
                      const bool is_update);

    Option<uint32_t> remove(const uint32_t seq_id, const nlohmann::json & document,
                            const std::vector<field>& del_fields, const bool is_update);

    static void validate_and_preprocess(Index *index, std::vector<index_record>& iter_batch,
                                          const size_t batch_start_index, const size_t batch_size,
                                          const std::string & default_sorting_field,
                                          const tsl::htrie_map<char, field> & search_schema,
                                          const tsl::htrie_map<char, field> & embedding_fields,
                                          const std::string& fallback_field_type,
                                          const std::vector<char>& token_separators,
                                          const std::vector<char>& symbols_to_index,
                                          const bool do_validation, const size_t remote_embedding_batch_size = 200,
                                          const size_t remote_embedding_timeout_ms = 60000, const size_t remote_embedding_num_tries = 2, const bool generate_embeddings = true);

    static size_t batch_memory_index(Index *index,
                                     std::vector<index_record>& iter_batch,
                                     const std::string& default_sorting_field,
                                     const tsl::htrie_map<char, field>& search_schema,
                                     const tsl::htrie_map<char, field> & embedding_fields,
                                     const std::string& fallback_field_type,
                                     const std::vector<char>& token_separators,
                                     const std::vector<char>& symbols_to_index,
                                     const bool do_validation, const size_t remote_embedding_batch_size = 200,
                                     const size_t remote_embedding_timeout_ms = 60000,
                                     const size_t remote_embedding_num_tries = 2, const bool generate_embeddings = true,
                                     const bool use_addition_fields = false,
                                     const tsl::htrie_map<char, field>& addition_fields = tsl::htrie_map<char, field>());

    void index_field_in_memory(const field& afield, std::vector<index_record>& iter_batch);

    template<class T>
    void iterate_and_index_numerical_field(std::vector<index_record>& iter_batch, const field& afield, T func);

    //static bool is_point_in_polygon(const Geofence& poly, const GeoCoord& point);

    //static double transform_for_180th_meridian(Geofence& poly);

    //static void transform_for_180th_meridian(GeoCoord& point, double offset);

    art_leaf* get_token_leaf(const std::string & field_name, const unsigned char* token, uint32_t token_len);

    Option<bool> do_filtering_with_lock(filter_node_t* const filter_tree_root,
                                        filter_result_t& filter_result,
                                        const std::string& collection_name = "") const;

    Option<bool> do_reference_filtering_with_lock(filter_node_t* const filter_tree_root,
                                                  filter_result_t& filter_result,
                                                  const std::string& ref_collection_name,
                                                  const std::string& reference_helper_field_name) const;

    Option<filter_result_t> do_filtering_with_reference_ids(const std::string& reference_helper_field_name,
                                                            const std::string& ref_collection_name,
                                                            filter_result_t&& ref_filter_result) const;

    void refresh_schemas(const std::vector<field>& new_fields, const std::vector<field>& del_fields);

    // the following methods are not synchronized because their parent calls are synchronized or they are const/static

    Option<bool> search_wildcard(filter_node_t const* const& filter_tree_root,
                                 const std::map<size_t, std::map<size_t, uint32_t>>& included_ids_map,
                                 const std::vector<sort_by>& sort_fields, Topster* topster, Topster* curated_topster,
                                 spp::sparse_hash_map<uint64_t, uint32_t>& groups_processed,
                                 std::vector<std::vector<art_leaf*>>& searched_queries, const size_t group_limit,
                                 const std::vector<std::string>& group_by_fields,
                                 const bool group_missing_values, const std::set<uint32_t>& curated_ids,
                                 const std::vector<uint32_t>& curated_ids_sorted, const uint32_t* exclude_token_ids,
                                 size_t exclude_token_ids_size, const std::unordered_set<uint32_t>& excluded_group_ids,
                                 uint32_t*& all_result_ids, size_t& all_result_ids_len,
                                 filter_result_iterator_t* const filter_result_iterator,
                                 const size_t concurrency,
                                 const int* sort_order,
                                 std::array<spp::sparse_hash_map<uint32_t, int64_t, Hasher32>*, 3>& field_values,
                                 const std::vector<size_t>& geopoint_indices,
                                 const std::string& collection_name = "") const;

    Option<bool> search_infix(const std::string& query, const std::string& field_name, std::vector<uint32_t>& ids,
                              size_t max_extra_prefix, size_t max_extra_suffix) const;

    void curate_filtered_ids(const std::set<uint32_t>& curated_ids,
                             const uint32_t* exclude_token_ids, size_t exclude_token_ids_size, uint32_t*& filter_ids,
                             uint32_t& filter_ids_length, const std::vector<uint32_t>& curated_ids_sorted) const;

    void populate_sort_mapping(int* sort_order, std::vector<size_t>& geopoint_indices,
                               std::vector<sort_by>& sort_fields_std,
                               std::array<spp::sparse_hash_map<uint32_t, int64_t, Hasher32>*, 3>& field_values) const;

    void populate_sort_mapping_with_lock(int* sort_order, std::vector<size_t>& geopoint_indices,
                                         std::vector<sort_by>& sort_fields_std,
                                         std::array<spp::sparse_hash_map<uint32_t, int64_t, Hasher32>*, 3>& field_values) const;

    int64_t reference_string_sort_score(const std::string& field_name, const uint32_t& seq_id) const;

    static void remove_matched_tokens(std::vector<std::string>& tokens, const std::set<std::string>& rule_token_set) ;

    void compute_facet_infos(const std::vector<facet>& facets, facet_query_t& facet_query,
                             const uint32_t facet_query_num_typos,
                             uint32_t* all_result_ids, const size_t& all_result_ids_len,
                             const std::vector<std::string>& group_by_fields,
                             size_t group_limit, bool is_wildcard_no_filter_query,
                             size_t max_candidates,
                             std::vector<facet_info_t>& facet_infos, facet_index_type_t facet_index_type
                             ) const;

    void resolve_space_as_typos(std::vector<std::string>& qtokens, const std::string& field_name,
                                std::vector<std::vector<std::string>>& resolved_queries) const;

    size_t num_seq_ids() const;

    void handle_exclusion(const size_t num_search_fields, std::vector<query_tokens_t>& field_query_tokens,
                          const std::vector<search_field_t>& search_fields, uint32_t*& exclude_token_ids,
                          size_t& exclude_token_ids_size) const;

    Option<bool> do_infix_search(const size_t num_search_fields, const std::vector<search_field_t>& the_fields,
                                 const std::vector<enable_t>& infixes,
                                 const std::vector<sort_by>& sort_fields,
                                 std::vector<std::vector<art_leaf*>>& searched_queries, const size_t group_limit,
                                 const std::vector<std::string>& group_by_fields,
                                 const bool group_missing_values,
                                 const size_t max_extra_prefix,
                                 const size_t max_extra_suffix, const std::vector<token_t>& query_tokens, Topster* actual_topster,
                                 filter_result_iterator_t* const filter_result_iterator,
                                 const int sort_order[3],
                                 std::array<spp::sparse_hash_map<uint32_t, int64_t, Hasher32>*, 3> field_values,
                                 const std::vector<size_t>& geopoint_indices,
                                 const std::vector<uint32_t>& curated_ids_sorted,
                                 const std::unordered_set<uint32_t>& excluded_group_ids,
                                 uint32_t*& all_result_ids, size_t& all_result_ids_len,
                                 spp::sparse_hash_map<uint64_t, uint32_t>& groups_processed,
                                 const std::string& collection_name = "") const;

    [[nodiscard]] Option<bool> do_synonym_search(const std::vector<search_field_t>& the_fields,
                                                 const text_match_type_t match_type,
                                                 filter_node_t const* const& filter_tree_root,
                                                 const std::map<size_t, std::map<size_t, uint32_t>>& included_ids_map,
                                                 const std::vector<sort_by>& sort_fields_std, Topster* curated_topster,
                                                 const token_ordering& token_order,
                                                 const size_t typo_tokens_threshold, const size_t group_limit,
                                                 const std::vector<std::string>& group_by_fields,
                                                 const bool group_missing_values,
                                                 bool prioritize_exact_match,
                                                 const bool prioritize_token_position,
                                                 const bool prioritize_num_matching_fields,
                                                 const bool exhaustive_search, const size_t concurrency,
                                                 const std::vector<bool>& prefixes,
                                                 size_t min_len_1typo,
                                                 size_t min_len_2typo, const size_t max_candidates, const std::set<uint32_t>& curated_ids,
                                                 const std::vector<uint32_t>& curated_ids_sorted, const uint32_t* exclude_token_ids,
                                                 size_t exclude_token_ids_size,
                                                 const std::unordered_set<uint32_t>& excluded_group_ids,
                                                 Topster* actual_topster,
                                                 std::vector<std::vector<token_t>>& q_pos_synonyms,
                                                 int syn_orig_num_tokens,
                                                 spp::sparse_hash_map<uint64_t, uint32_t>& groups_processed,
                                                 std::vector<std::vector<art_leaf*>>& searched_queries,
                                                 uint32_t*& all_result_ids, size_t& all_result_ids_len,
                                                 filter_result_iterator_t* const filter_result_iterator,
                                                 std::set<uint64>& query_hashes,
                                                 const int* sort_order,
                                                 std::array<spp::sparse_hash_map<uint32_t, int64_t, Hasher32>*, 3>& field_values,
                                                 const std::vector<size_t>& geopoint_indices,
                                                 tsl::htrie_map<char, token_leaf>& qtoken_set,
                                                 const std::string& collection_name = "") const;

    Option<bool> do_phrase_search(const size_t num_search_fields, const std::vector<search_field_t>& search_fields,
                                  std::vector<query_tokens_t>& field_query_tokens,
                                  const std::vector<sort_by>& sort_fields,
                                  std::vector<std::vector<art_leaf*>>& searched_queries, const size_t group_limit,
                                  const std::vector<std::string>& group_by_fields,
                                  const bool group_missing_values,
                                  Topster* actual_topster,
                                  const int sort_order[3],
                                  std::array<spp::sparse_hash_map<uint32_t, int64_t, Hasher32>*, 3> field_values,
                                  const std::vector<size_t>& geopoint_indices,
                                  const std::vector<uint32_t>& curated_ids_sorted,
                                  filter_result_iterator_t*& filter_result_iterator,
                                  uint32_t*& all_result_ids, size_t& all_result_ids_len,
                                  spp::sparse_hash_map<uint64_t, uint32_t>& groups_processed,
                                  const std::set<uint32_t>& curated_ids,
                                  const uint32_t* excluded_result_ids, size_t excluded_result_ids_size,
                                  const std::unordered_set<uint32_t>& excluded_group_ids,
                                  Topster* curated_topster,
                                  const std::map<size_t, std::map<size_t, uint32_t>>& included_ids_map,
                                  bool is_wildcard_query, const std::string& collection_name = "") const;

    [[nodiscard]] Option<bool> fuzzy_search_fields(const std::vector<search_field_t>& the_fields,
                                                   const std::vector<token_t>& query_tokens,
                                                   const std::vector<token_t>& dropped_tokens,
                                                   const text_match_type_t match_type,
                                                   const uint32_t* exclude_token_ids,
                                                   size_t exclude_token_ids_size,
                                                   filter_result_iterator_t* const filter_result_iterator,
                                                   const std::vector<uint32_t>& curated_ids,
                                                   const std::unordered_set<uint32_t>& excluded_group_ids,
                                                   const std::vector<sort_by>& sort_fields,
                                                   const std::vector<uint32_t>& num_typos,
                                                   std::vector<std::vector<art_leaf*>>& searched_queries,
                                                   tsl::htrie_map<char, token_leaf>& qtoken_set,
                                                   Topster* topster, spp::sparse_hash_map<uint64_t, uint32_t>& groups_processed,
                                                   uint32_t*& all_result_ids, size_t& all_result_ids_len,
                                                   const size_t group_limit, const std::vector<std::string>& group_by_fields,
                                                   const bool group_missing_values,
                                                   bool prioritize_exact_match,
                                                   const bool prioritize_token_position,
                                                   const bool prioritize_num_matching_fields,
                                                   std::set<uint64>& query_hashes,
                                                   const token_ordering token_order,
                                                   const std::vector<bool>& prefixes,
                                                   const size_t typo_tokens_threshold,
                                                   const bool exhaustive_search,
                                                   const size_t max_candidates,
                                                   size_t min_len_1typo,
                                                   size_t min_len_2typo,
                                                   int syn_orig_num_tokens,
                                                   const int* sort_order,
                                                   std::array<spp::sparse_hash_map<uint32_t, int64_t, Hasher32>*, 3>& field_values,
                                                   const std::vector<size_t>& geopoint_indices,
                                                   const std::string& collection_name = "",
                                                   bool enable_typos_for_numerical_tokens = true) const;

    void find_across_fields(const token_t& previous_token,
                            const std::string& previous_token_str,
                            const std::vector<search_field_t>& the_fields,
                            const size_t num_search_fields,
                            filter_result_iterator_t* const filter_result_iterator,
                            const uint32_t* exclude_token_ids,
                            size_t exclude_token_ids_size,
                            std::vector<uint32_t>& prev_token_doc_ids,
                            std::vector<size_t>& top_prefix_field_ids) const;

    Option<bool> search_across_fields(const std::vector<token_t>& query_tokens,
                                      const std::vector<uint32_t>& num_typos,
                                      const std::vector<bool>& prefixes,
                                      const std::vector<search_field_t>& the_fields,
                                      const size_t num_search_fields,
                                      const text_match_type_t match_type,
                                      const std::vector<sort_by>& sort_fields,
                                      Topster* topster,
                                      spp::sparse_hash_map<uint64_t, uint32_t>& groups_processed,
                                      std::vector<std::vector<art_leaf*>>& searched_queries,
                                      tsl::htrie_map<char, token_leaf>& qtoken_set,
                                      const std::vector<token_t>& dropped_tokens,
                                      const size_t group_limit,
                                      const std::vector<std::string>& group_by_fields,
                                      const bool group_missing_values,
                                      bool prioritize_exact_match,
                                      const bool search_all_candidates,
                                      const bool prioritize_num_matching_fields,
                                      filter_result_iterator_t* const filter_result_iterator,
                                      const uint32_t total_cost,
                                      const int syn_orig_num_tokens,
                                      const uint32_t* exclude_token_ids,
                                      size_t exclude_token_ids_size,
                                      const std::unordered_set<uint32_t>& excluded_group_ids,
                                      const int* sort_order,
                                      std::array<spp::sparse_hash_map<uint32_t, int64_t, Hasher32>*, 3>& field_values,
                                      const std::vector<size_t>& geopoint_indices,
                                      std::vector<uint32_t>& id_buff,
                                      uint32_t*& all_result_ids, size_t& all_result_ids_len,
                                      const std::string& collection_name = "") const;

    void
    search_fields(const std::vector<filter>& filters,
                  const std::map<size_t, std::map<size_t, uint32_t>>& included_ids_map,
                  const std::vector<sort_by>& sort_fields_std,
                  const size_t min_typo, const std::vector<uint32_t>& num_typos,
                  Topster* topster, Topster* curated_topster, const token_ordering& token_order,
                  const std::vector<bool>& prefixes, const size_t drop_tokens_threshold,
                  spp::sparse_hash_map<uint64_t, uint32_t>& groups_processed,
                  std::vector<std::vector<art_leaf*>>& searched_queries,
                  const size_t typo_tokens_threshold, const size_t group_limit,
                  const std::vector<std::string>& group_by_fields, bool prioritize_exact_match,
                  const bool exhaustive_search, const size_t concurrency, size_t min_len_1typo, size_t min_len_2typo,
                  const size_t max_candidates, const std::vector<enable_t>& infixes, const size_t max_extra_prefix,
                  const size_t max_extra_suffix, uint32_t* filter_ids, uint32_t filter_ids_length,
                  const std::set<uint32_t>& curated_ids, const std::vector<uint32_t>& curated_ids_sorted,
                  const size_t num_search_fields, const uint32_t* exclude_token_ids, size_t exclude_token_ids_size,
                  std::vector<Topster*>& ftopsters, bool is_wildcard_query, bool split_join_tokens,
                  std::vector<query_tokens_t>& field_query_tokens,
                  const std::vector<search_field_t>& the_fields, size_t& all_result_ids_len,
                  uint32_t*& all_result_ids,
                  spp::sparse_hash_map<uint64_t, std::vector<KV*>>& topster_ids) const;

    void process_filter_overrides(const std::vector<const override_t*>& filter_overrides,
                                  std::vector<std::string>& query_tokens,
                                  token_ordering token_order,
                                  filter_node_t*& filter_tree_root,
                                  std::vector<const override_t*>& matched_dynamic_overrides,
                                  nlohmann::json& override_metadata,
                                  bool enable_typos_for_numerical_tokens) const;

    Option<bool> compute_sort_scores(const std::vector<sort_by>& sort_fields, const int* sort_order,
                                     std::array<spp::sparse_hash_map<uint32_t, int64_t, Hasher32>*, 3> field_values,
                                     const std::vector<size_t>& geopoint_indices, uint32_t seq_id,
                                     const std::map<basic_string<char>, reference_filter_result_t>& references,
                                     std::vector<uint32_t>& filter_indexes,
                                     int64_t max_field_match_score,
                                     int64_t* scores,
                                     int64_t& match_score_index, float vector_distance = 0,
                                     const std::string& collection_name = "") const;

    void process_curated_ids(const std::vector<std::pair<uint32_t, uint32_t>>& included_ids,
                             const std::vector<uint32_t>& excluded_ids,
                             const std::vector<std::string>& group_by_fields,
                             const size_t group_limit, const bool group_missing_values, const bool filter_curated_hits,
                             filter_result_iterator_t* const filter_result_iterator,
                             std::set<uint32_t>& curated_ids,
                             std::map<size_t, std::map<size_t, uint32_t>>& included_ids_map,
                             std::vector<uint32_t>& included_ids_vec,
                             std::unordered_set<uint32_t>& excluded_group_ids) const;
    
    int64_t get_doc_val_from_sort_index(sort_index_iterator it, uint32_t doc_seq_id) const;

    Option<bool> seq_ids_outside_top_k(const std::string& field_name, size_t k,
                                       std::vector<uint32_t>& outside_seq_ids);

    Option<bool> get_related_ids(const std::string& collection_name,
                                 const std::string& reference_helper_field_name,
                                 const uint32_t& seq_id, std::vector<uint32_t>& result) const;

    Option<bool> get_object_array_related_id(const std::string& collection_name,
                                             const std::string& reference_helper_field_name,
                                             const uint32_t& seq_id, const uint32_t& object_index,
                                             uint32_t& result) const;

    Option<uint32_t> get_sort_index_value_with_lock(const std::string& collection_name,
                                                    const std::string& field_name,
                                                    const uint32_t& seq_id) const;

    friend class filter_result_iterator_t;

    void repair_hnsw_index();

    void aggregate_facet(const size_t group_limit, facet& this_facet, facet& acc_facet) const;
};

template<class T>
void Index::iterate_and_index_numerical_field(std::vector<index_record>& iter_batch, const field& afield, T func) {
    for(auto& record: iter_batch) {
        if(!record.indexed.ok()) {
            continue;
        }

        const auto& document = record.doc;
        const auto seq_id = record.seq_id;

        if (document.count(afield.name) == 0 || !afield.index) {
            continue;
        }

        try {
            func(record, seq_id);
        } catch(const std::exception &e) {
            LOG(INFO) << "Error while indexing numerical field." << e.what();
            record.index_failure(400, e.what());
        }
    }
}<|MERGE_RESOLUTION|>--- conflicted
+++ resolved
@@ -694,14 +694,10 @@
                 const drop_tokens_param_t drop_tokens_mode,
                 facet_index_type_t facet_index_type = DETECT,
                 bool enable_typos_for_numerical_tokens = true,
-<<<<<<< HEAD
                 bool enable_synonyms = true,
                 bool synonym_prefix = false,
                 uint32_t synonym_num_typos = 0,
-                bool enable_lazy_filter = true
-=======
                 bool enable_lazy_filter = false
->>>>>>> 5a6d2b38
                 ) const;
 
     void remove_field(uint32_t seq_id, const nlohmann::json& document, const std::string& field_name,
