--- conflicted
+++ resolved
@@ -496,19 +496,17 @@
     static const std::string vector_query = "_vector_query";
 }
 
-<<<<<<< HEAD
 struct ref_include_fields {
     std::string expression;
     std::string alias;
 };
-=======
+
 struct hnsw_index_t;
 
 struct sort_vector_query_t {
         vector_query_t query;
         hnsw_index_t* vector_index;
 }; 
->>>>>>> 97b0d798
 
 struct sort_by {
     enum missing_values_t {
@@ -539,11 +537,8 @@
     missing_values_t missing_values;
     eval_t eval;
 
-<<<<<<< HEAD
     std::string reference_collection_name;
-=======
     sort_vector_query_t vector_query;
->>>>>>> 97b0d798
 
     sort_by(const std::string & name, const std::string & order):
             name(name), order(order), text_match_buckets(0), geopoint(0), exclude_radius(0), geo_precision(0),
