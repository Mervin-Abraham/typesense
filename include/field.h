--- conflicted
+++ resolved
@@ -655,11 +655,6 @@
     
     bool is_intersected = false;
 
-<<<<<<< HEAD
-=======
-    bool is_intersected = false;
-
->>>>>>> 862e031e
     bool get_range(std::string key, std::pair<std::string, std::string>& range_pair)
     {
         if(facet_range_map.empty())
@@ -707,18 +702,10 @@
 
 struct facet_hash_values_t {
     uint32_t length = 0;
-<<<<<<< HEAD
-    //uint32_t* hashes = nullptr;
-=======
->>>>>>> 862e031e
     std::vector<uint32_t> hashes;
 
     facet_hash_values_t() {
         length = 0;
-<<<<<<< HEAD
-        //hashes = nullptr;
-=======
->>>>>>> 862e031e
     }
 
     facet_hash_values_t(facet_hash_values_t&& hash_values) noexcept {
@@ -726,28 +713,16 @@
         hashes = hash_values.hashes;
 
         hash_values.length = 0;
-<<<<<<< HEAD
-        //hash_values.hashes = nullptr;
-=======
->>>>>>> 862e031e
         hash_values.hashes.clear();
     }
 
     facet_hash_values_t& operator=(facet_hash_values_t&& other) noexcept {
         if (this != &other) {
-<<<<<<< HEAD
-            //delete[] hashes;
-=======
->>>>>>> 862e031e
             hashes.clear();
 
             hashes = other.hashes;
             length = other.length;
 
-<<<<<<< HEAD
-            //other.hashes = nullptr;
-=======
->>>>>>> 862e031e
             other.hashes.clear();
             other.length = 0;
         }
@@ -756,11 +731,6 @@
     }
 
     ~facet_hash_values_t() {
-<<<<<<< HEAD
-        //delete [] hashes;
-        //hashes = nullptr;
-=======
->>>>>>> 862e031e
         hashes.clear();
     }
 
@@ -769,10 +739,6 @@
     }
 
     uint64_t back() const {
-<<<<<<< HEAD
-        //return hashes[length - 1];
-=======
->>>>>>> 862e031e
         return hashes.back();
     }
 };