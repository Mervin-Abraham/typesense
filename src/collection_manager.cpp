#include <string>
#include <vector>
#include <json.hpp>
#include <app_metrics.h>
#include <analytics_manager.h>
#include <event_manager.h>
#include "collection_manager.h"
#include "batched_indexer.h"
#include "logger.h"
#include "magic_enum.hpp"
#include "stopwords_manager.h"
#include "field.h"

constexpr const size_t CollectionManager::DEFAULT_NUM_MEMORY_SHARDS;

CollectionManager::CollectionManager() {

}

Collection* CollectionManager::init_collection(const nlohmann::json & collection_meta,
                                               const uint32_t collection_next_seq_id,
                                               Store* store,
                                               float max_memory_ratio) {
    std::string this_collection_name = collection_meta[Collection::COLLECTION_NAME_KEY].get<std::string>();

    std::vector<field> fields;
    nlohmann::json fields_map = collection_meta[Collection::COLLECTION_SEARCH_FIELDS_KEY];

    for (nlohmann::json::iterator it = fields_map.begin(); it != fields_map.end(); ++it) {
        nlohmann::json & field_obj = it.value();

        // handle older records indexed before optional field introduction
        if(field_obj.count(fields::optional) == 0) {
            field_obj[fields::optional] = false;
        }

        if(field_obj.count(fields::index) == 0) {
            field_obj[fields::index] = true;
        }

        if(field_obj.count(fields::locale) == 0) {
            field_obj[fields::locale] = "";
        }

        if(field_obj.count(fields::infix) == 0) {
            field_obj[fields::infix] = -1;
        }

        if(field_obj.count(fields::nested) == 0) {
            field_obj[fields::nested] = false;
        }

        if(field_obj.count(fields::nested_array) == 0) {
            field_obj[fields::nested_array] = 0;
        }

        if(field_obj.count(fields::num_dim) == 0) {
            field_obj[fields::num_dim] = 0;
        }

        if (field_obj.count(fields::reference) == 0) {
            field_obj[fields::reference] = "";
        }

        if(field_obj.count(fields::embed) == 0) {
            field_obj[fields::embed] = nlohmann::json::object();
        }

        if(field_obj.count(fields::model_config) == 0) {
            field_obj[fields::model_config] = nlohmann::json::object();
        }
        vector_distance_type_t vec_dist_type = vector_distance_type_t::cosine;

        if(field_obj.count(fields::vec_dist) != 0) {
            auto vec_dist_type_op = magic_enum::enum_cast<vector_distance_type_t>(fields::vec_dist);
            if(vec_dist_type_op.has_value()) {
                vec_dist_type = vec_dist_type_op.value();
            }
        }

        if(field_obj.count(fields::embed) != 0 && !field_obj[fields::embed].empty()) {
            size_t num_dim = 0;
            auto& model_config = field_obj[fields::embed][fields::model_config];

            auto res = TextEmbedderManager::get_instance().validate_and_init_model(model_config, num_dim);
            if(!res.ok()) {
                const std::string& model_name = model_config["model_name"].get<std::string>();
                LOG(ERROR) << "Error initializing model: " << model_name << ", error: " << res.error();
                continue;
            }

            field_obj[fields::num_dim] = num_dim;
            LOG(INFO) << "Model init done.";
        }

        field f(field_obj[fields::name], field_obj[fields::type], field_obj[fields::facet],
                field_obj[fields::optional], field_obj[fields::index], field_obj[fields::locale],
                -1, field_obj[fields::infix], field_obj[fields::nested], field_obj[fields::nested_array],
                field_obj[fields::num_dim], vec_dist_type, field_obj[fields::reference], field_obj[fields::embed]);

        // value of `sort` depends on field type
        if(field_obj.count(fields::sort) == 0) {
            f.sort = f.is_num_sort_field();
        } else {
            f.sort = field_obj[fields::sort];
        }

        fields.push_back(f);
    }

    std::string default_sorting_field = collection_meta[Collection::COLLECTION_DEFAULT_SORTING_FIELD_KEY].get<std::string>();

    uint64_t created_at = collection_meta.find((const char*)Collection::COLLECTION_CREATED) != collection_meta.end() ?
                       collection_meta[Collection::COLLECTION_CREATED].get<uint64_t>() : 0;

    size_t num_memory_shards = collection_meta.count(Collection::COLLECTION_NUM_MEMORY_SHARDS) != 0 ?
                               collection_meta[Collection::COLLECTION_NUM_MEMORY_SHARDS].get<size_t>() :
                               DEFAULT_NUM_MEMORY_SHARDS;

    std::string fallback_field_type = collection_meta.count(Collection::COLLECTION_FALLBACK_FIELD_TYPE) != 0 ?
                              collection_meta[Collection::COLLECTION_FALLBACK_FIELD_TYPE].get<std::string>() :
                              "";

    bool enable_nested_fields = collection_meta.count(Collection::COLLECTION_ENABLE_NESTED_FIELDS) != 0 ?
                                 collection_meta[Collection::COLLECTION_ENABLE_NESTED_FIELDS].get<bool>() :
                                 false;

    std::vector<std::string> symbols_to_index;
    std::vector<std::string> token_separators;

    if(collection_meta.count(Collection::COLLECTION_SYMBOLS_TO_INDEX) != 0) {
        symbols_to_index = collection_meta[Collection::COLLECTION_SYMBOLS_TO_INDEX].get<std::vector<std::string>>();
    }

    if(collection_meta.count(Collection::COLLECTION_SEPARATORS) != 0) {
        token_separators = collection_meta[Collection::COLLECTION_SEPARATORS].get<std::vector<std::string>>();
    }

    LOG(INFO) << "Found collection " << this_collection_name << " with " << num_memory_shards << " memory shards.";

    Collection* collection = new Collection(this_collection_name,
                                            collection_meta[Collection::COLLECTION_ID_KEY].get<uint32_t>(),
                                            created_at,
                                            collection_next_seq_id,
                                            store,
                                            fields,
                                            default_sorting_field,
                                            max_memory_ratio,
                                            fallback_field_type,
                                            symbols_to_index,
                                            token_separators,
                                            enable_nested_fields);

    return collection;
}

void CollectionManager::add_to_collections(Collection* collection) {
    const std::string& collection_name = collection->get_name();
    const uint32_t collection_id = collection->get_collection_id();
    std::unique_lock lock(mutex);
    collections.emplace(collection_name, collection);
    collection_id_names.emplace(collection_id, collection_name);
}

void CollectionManager::init(Store *store, ThreadPool* thread_pool,
                             const float max_memory_ratio,
                             const std::string & auth_key,
                             std::atomic<bool>& quit,
                             BatchedIndexer* batch_indexer) {
    std::unique_lock lock(mutex);

    this->store = store;
    this->thread_pool = thread_pool;
    this->bootstrap_auth_key = auth_key;
    this->max_memory_ratio = max_memory_ratio;
    this->quit = &quit;
    this->batch_indexer = batch_indexer;
}

// used only in tests!
void CollectionManager::init(Store *store, const float max_memory_ratio, const std::string & auth_key,
                             std::atomic<bool>& quit) {
    ThreadPool* thread_pool = new ThreadPool(8);
    init(store, thread_pool, max_memory_ratio, auth_key, quit, nullptr);
}

Option<bool> CollectionManager::load(const size_t collection_batch_size, const size_t document_batch_size) {
    // This function must be idempotent, i.e. when called multiple times, must produce the same state without leaks
    LOG(INFO) << "CollectionManager::load()";

    Option<bool> auth_init_op = auth_manager.init(store, bootstrap_auth_key);
    if(!auth_init_op.ok()) {
        LOG(ERROR) << "Auth manager init failed, error=" << auth_init_op.error();
    }

    std::string next_collection_id_str;
    StoreStatus next_coll_id_status = store->get(NEXT_COLLECTION_ID_KEY, next_collection_id_str);

    if(next_coll_id_status == StoreStatus::ERROR) {
        return Option<bool>(500, "Error while fetching the next collection id from the disk.");
    }

    if(next_coll_id_status == StoreStatus::FOUND) {
        next_collection_id = (uint32_t) stoi(next_collection_id_str);
    } else {
        next_collection_id = 0;
    }

    LOG(INFO) << "Loading upto " << collection_batch_size << " collections in parallel, "
              << document_batch_size << " documents at a time.";

    std::vector<std::string> collection_meta_jsons;
    store->scan_fill(std::string(Collection::COLLECTION_META_PREFIX) + "_",
                     std::string(Collection::COLLECTION_META_PREFIX) + "`",
                     collection_meta_jsons);

    const size_t num_collections = collection_meta_jsons.size();
    LOG(INFO) << "Found " << num_collections << " collection(s) on disk.";

    ThreadPool loading_pool(collection_batch_size);

    size_t num_processed = 0;
    // Collection name -> Referenced in
    std::map<std::string, std::set<reference_pair>> referenced_ins = {};
    std::mutex m_process;
    std::condition_variable cv_process;

    for(size_t coll_index = 0; coll_index < num_collections; coll_index++) {
        const auto& collection_meta_json = collection_meta_jsons[coll_index];
        nlohmann::json collection_meta = nlohmann::json::parse(collection_meta_json, nullptr, false);
        if(collection_meta.is_discarded()) {
            LOG(ERROR) << "Error while parsing collection meta, json: " << collection_meta_json;
            return Option<bool>(500, "Error while parsing collection meta.");
        }

        auto captured_store = store;
        loading_pool.enqueue([captured_store, num_collections, collection_meta, document_batch_size,
                              &m_process, &cv_process, &num_processed, &next_coll_id_status, quit = quit,
                              &referenced_ins]() {

            //auto begin = std::chrono::high_resolution_clock::now();
            Option<bool> res = load_collection(collection_meta, document_batch_size, next_coll_id_status, *quit);
            /*long long int timeMillis =
                    std::chrono::duration_cast<std::chrono::milliseconds>(std::chrono::high_resolution_clock::now() - begin).count();
            LOG(INFO) << "Time taken for indexing: " << timeMillis << "ms";*/

            if(!res.ok()) {
                LOG(ERROR) << "Error while loading collection. " << res.error();
                LOG(ERROR) << "Typesense is quitting.";
                captured_store->close();
                exit(1);
            }

            std::unique_lock<std::mutex> lock(m_process);
            num_processed++;

            auto& cm = CollectionManager::get_instance();
            auto const& collection_name = collection_meta.at("name");
            auto collection = cm.get_collection(collection_name);
            if (collection != nullptr) {
                for (const auto &item: collection->get_reference_fields()) {
                    auto const& ref_coll_name = item.second.collection;
                    if (referenced_ins.count(ref_coll_name) == 0) {
                        referenced_ins[ref_coll_name] = {};
                    }
                    auto const field_name = item.first + Collection::REFERENCE_HELPER_FIELD_SUFFIX;
                    referenced_ins.at(ref_coll_name).insert(reference_pair{collection_name, field_name});
                }
            }
            cv_process.notify_one();

            size_t progress_modulo = std::max<size_t>(1, (num_collections / 10));  // every 10%
            if(num_processed % progress_modulo == 0) {
                LOG(INFO) << "Loaded " << num_processed << " collection(s) so far";
            }
        });
    }

    // wait for all collections to be loaded
    std::unique_lock<std::mutex> lock_process(m_process);
    cv_process.wait(lock_process, [&](){
        return num_processed == num_collections;
    });

    // Initialize references
    for (const auto &item: referenced_ins) {
        auto& cm = CollectionManager::get_instance();
        auto collection = cm.get_collection(item.first);
        if (collection != nullptr) {
            for (const auto &reference_pair: item.second) {
                collection->add_referenced_in(reference_pair);
            }
        }
    }

    // load aliases

    std::string symlink_prefix_key = std::string(SYMLINK_PREFIX) + "_";
    std::string upper_bound_key = std::string(SYMLINK_PREFIX) + "`";  // cannot inline this
    rocksdb::Slice upper_bound(upper_bound_key);

    rocksdb::Iterator* iter = store->scan(symlink_prefix_key, &upper_bound);
    while(iter->Valid() && iter->key().starts_with(symlink_prefix_key)) {
        std::vector<std::string> parts;
        StringUtils::split(iter->key().ToString(), parts, symlink_prefix_key);
        collection_symlinks[parts[0]] = iter->value().ToString();
        iter->Next();
    }
    delete iter;

    // load presets

    std::string preset_prefix_key = std::string(PRESET_PREFIX) + "_";
    std::string preset_upper_bound_key = std::string(PRESET_PREFIX) + "`"; // cannot inline this
    rocksdb::Slice preset_upper_bound(preset_upper_bound_key);

    iter = store->scan(preset_prefix_key, &preset_upper_bound);
    while(iter->Valid() && iter->key().starts_with(preset_prefix_key)) {
        std::vector<std::string> parts;
        std::string preset_name = iter->key().ToString().substr(preset_prefix_key.size());
        nlohmann::json preset_obj = nlohmann::json::parse(iter->value().ToString(), nullptr, false);

        if(!preset_obj.is_discarded() && preset_obj.is_object()) {
            preset_configs[preset_name] = preset_obj;
        } else {
            LOG(INFO) << "Invalid value for preset " << preset_name;
        }

        iter->Next();
    }
    delete iter;

    //load stopwords
    std::string stopword_prefix_key = std::string(StopwordsManager::STOPWORD_PREFIX) + "_";
    std::string stopword_upper_bound_key = std::string(StopwordsManager::STOPWORD_PREFIX) + "`"; // cannot inline this
    rocksdb::Slice stopword_upper_bound(stopword_upper_bound_key);

    iter = store->scan(stopword_prefix_key, &stopword_upper_bound);
    while(iter->Valid() && iter->key().starts_with(stopword_prefix_key)) {
        std::vector<std::string> parts;
        std::string stopword_name = iter->key().ToString().substr(stopword_prefix_key.size());
        nlohmann::json stopword_obj = nlohmann::json::parse(iter->value().ToString(), nullptr, false);

        if(!stopword_obj.is_discarded() && stopword_obj.is_object()) {
            StopwordsManager::get_instance().upsert_stopword(stopword_name, stopword_obj);
        } else {
            LOG(INFO) << "Invalid object for stopword " << stopword_name;
        }

        iter->Next();
    }
    delete iter;

    // restore query suggestions configs
    std::vector<std::string> analytics_config_jsons;
    store->scan_fill(AnalyticsManager::ANALYTICS_RULE_PREFIX,
                     std::string(AnalyticsManager::ANALYTICS_RULE_PREFIX) + "`",
                     analytics_config_jsons);

    for(const auto& analytics_config_json: analytics_config_jsons) {
        nlohmann::json analytics_config = nlohmann::json::parse(analytics_config_json);
        AnalyticsManager::get_instance().create_rule(analytics_config, false, false);
    }

    LOG(INFO) << "Loaded " << num_collections << " collection(s).";

    loading_pool.shutdown();

    LOG(INFO) << "Initializing batched indexer from snapshot state...";
    if(batch_indexer != nullptr) {
        std::string batched_indexer_state_str;
        StoreStatus s = store->get(BATCHED_INDEXER_STATE_KEY, batched_indexer_state_str);
        if(s == FOUND) {
            nlohmann::json batch_indexer_state = nlohmann::json::parse(batched_indexer_state_str);
            batch_indexer->load_state(batch_indexer_state);
        }
    }

    return Option<bool>(true);
}


void CollectionManager::dispose() {
    std::unique_lock lock(mutex);

    for(auto & name_collection: collections) {
        delete name_collection.second;
        name_collection.second = nullptr;
    }

    collections.clear();
    collection_symlinks.clear();
    preset_configs.clear();
    store->close();
}

bool CollectionManager::auth_key_matches(const string& req_auth_key, const string& action,
                                         const std::vector<collection_key_t>& collection_keys,
                                         std::map<std::string, std::string>& params,
                                         std::vector<nlohmann::json>& embedded_params_vec) const {
    std::shared_lock lock(mutex);

    // check with bootstrap auth key
    if(bootstrap_auth_key == req_auth_key) {
        return true;
    }

    // finally, check managed auth keys
    return auth_manager.authenticate(action, collection_keys, params, embedded_params_vec);
}

Option<Collection*> CollectionManager::create_collection(const std::string& name,
                                                         const size_t num_memory_shards,
                                                         const std::vector<field> & fields,
                                                         const std::string& default_sorting_field,
                                                         const uint64_t created_at,
                                                         const std::string& fallback_field_type,
                                                         const std::vector<std::string>& symbols_to_index,
                                                         const std::vector<std::string>& token_separators,
                                                         const bool enable_nested_fields) {
    std::unique_lock lock(coll_create_mutex);

    if(store->contains(Collection::get_meta_key(name))) {
        return Option<Collection*>(409, std::string("A collection with name `") + name + "` already exists.");
    }

    // validated `fallback_field_type`
    if(!fallback_field_type.empty()) {
        field fallback_field_type_def("temp", fallback_field_type, false);
        if(!fallback_field_type_def.has_valid_type()) {
            return Option<Collection*>(400, std::string("Field `.*` has an invalid type."));
        }
    }

    nlohmann::json fields_json = nlohmann::json::array();;

    Option<bool> fields_json_op = field::fields_to_json_fields(fields, default_sorting_field, fields_json);

    if(!fields_json_op.ok()) {
        return Option<Collection*>(fields_json_op.code(), fields_json_op.error());
    }

    nlohmann::json collection_meta;
    collection_meta[Collection::COLLECTION_NAME_KEY] = name;
    collection_meta[Collection::COLLECTION_ID_KEY] = next_collection_id.load();
    collection_meta[Collection::COLLECTION_SEARCH_FIELDS_KEY] = fields_json;
    collection_meta[Collection::COLLECTION_DEFAULT_SORTING_FIELD_KEY] = default_sorting_field;
    collection_meta[Collection::COLLECTION_CREATED] = created_at;
    collection_meta[Collection::COLLECTION_NUM_MEMORY_SHARDS] = num_memory_shards;
    collection_meta[Collection::COLLECTION_FALLBACK_FIELD_TYPE] = fallback_field_type;
    collection_meta[Collection::COLLECTION_SYMBOLS_TO_INDEX] = symbols_to_index;
    collection_meta[Collection::COLLECTION_SEPARATORS] = token_separators;
    collection_meta[Collection::COLLECTION_ENABLE_NESTED_FIELDS] = enable_nested_fields;

    Collection* new_collection = new Collection(name, next_collection_id, created_at, 0, store, fields,
                                                default_sorting_field,
                                                this->max_memory_ratio, fallback_field_type,
                                                symbols_to_index, token_separators,
                                                enable_nested_fields);
    next_collection_id++;

    rocksdb::WriteBatch batch;
    batch.Put(Collection::get_next_seq_id_key(name), StringUtils::serialize_uint32_t(0));
    batch.Put(Collection::get_meta_key(name), collection_meta.dump());
    batch.Put(NEXT_COLLECTION_ID_KEY, std::to_string(next_collection_id));
    bool write_ok = store->batch_write(batch);

    if(!write_ok) {
        return Option<Collection*>(500, "Could not write to on-disk storage.");
    }

    add_to_collections(new_collection);

    if (referenced_in_backlog.count(name) > 0) {
        new_collection->add_referenced_ins(referenced_in_backlog.at(name));
        referenced_in_backlog.erase(name);
    }

    return Option<Collection*>(new_collection);
}

Collection* CollectionManager::get_collection_unsafe(const std::string & collection_name) const {
    if(collections.count(collection_name) != 0) {
        return collections.at(collection_name);
    }

    // a symlink name takes lesser precedence over a real collection name
    if(collection_symlinks.count(collection_name) != 0) {
        const std::string & symlinked_name = collection_symlinks.at(collection_name);
        if(collections.count(symlinked_name) != 0) {
            return collections.at(symlinked_name);
        }
    }

    return nullptr;
}

locked_resource_view_t<Collection> CollectionManager::get_collection(const std::string & collection_name) const {
    std::shared_lock lock(mutex);
    Collection* coll = get_collection_unsafe(collection_name);
    return locked_resource_view_t<Collection>(mutex, coll);
}

locked_resource_view_t<Collection> CollectionManager::get_collection_with_id(uint32_t collection_id) const {
    std::shared_lock lock(mutex);

    if(collection_id_names.count(collection_id) != 0) {
        return get_collection(collection_id_names.at(collection_id));
    }

    return locked_resource_view_t<Collection>(mutex, nullptr);
}

std::vector<Collection*> CollectionManager::get_collections() const {
    std::shared_lock lock(mutex);

    std::vector<Collection*> collection_vec;
    for(const auto& kv: collections) {
        collection_vec.push_back(kv.second);
    }

    std::sort(std::begin(collection_vec), std::end(collection_vec),
              [] (Collection* lhs, Collection* rhs) {
                  return lhs->get_collection_id()  > rhs->get_collection_id();
              });

    return collection_vec;
}

Option<nlohmann::json> CollectionManager::drop_collection(const std::string& collection_name, const bool remove_from_store) {
    std::shared_lock s_lock(mutex);
    auto collection = get_collection_unsafe(collection_name);

    if(collection == nullptr) {
        return Option<nlohmann::json>(404, "No collection with name `" + collection_name + "` found.");
    }

    // to handle alias resolution
    const std::string actual_coll_name = collection->get_name();

    nlohmann::json collection_json = collection->get_summary_json();

    if(remove_from_store) {
        const std::string& del_key_prefix = std::to_string(collection->get_collection_id()) + "_";
        const std::string& del_end_prefix = std::to_string(collection->get_collection_id()) + "`";
        store->delete_range(del_key_prefix, del_end_prefix);
        store->flush();
        store->compact_range(del_key_prefix, del_end_prefix);

        // delete overrides
        const std::string& del_override_prefix =
                std::string(Collection::COLLECTION_OVERRIDE_PREFIX) + "_" + actual_coll_name + "_";
        std::string upper_bound_key = std::string(Collection::COLLECTION_OVERRIDE_PREFIX) + "_" +
                                      actual_coll_name + "`";  // cannot inline this
        rocksdb::Slice upper_bound(upper_bound_key);

        rocksdb::Iterator* iter = store->scan(del_override_prefix, &upper_bound);
        while(iter->Valid() && iter->key().starts_with(del_override_prefix)) {
            store->remove(iter->key().ToString());
            iter->Next();
        }
        delete iter;

        // delete synonyms
        const std::string& del_synonym_prefix =
                std::string(SynonymIndex::COLLECTION_SYNONYM_PREFIX) + "_" + actual_coll_name + "_";

        std::string syn_upper_bound_key = std::string(SynonymIndex::COLLECTION_SYNONYM_PREFIX) + "_" +
                                      actual_coll_name + "`";  // cannot inline this
        rocksdb::Slice syn_upper_bound(syn_upper_bound_key);

        iter = store->scan(del_synonym_prefix, &syn_upper_bound);
        while(iter->Valid() && iter->key().starts_with(del_synonym_prefix)) {
            store->remove(iter->key().ToString());
            iter->Next();
        }
        delete iter;

        store->remove(Collection::get_next_seq_id_key(actual_coll_name));
        store->remove(Collection::get_meta_key(actual_coll_name));
    }

    s_lock.unlock();

    std::unique_lock u_lock(mutex);
    collections.erase(actual_coll_name);
    collection_id_names.erase(collection->get_collection_id());

    const auto& embedding_fields = collection->get_embedding_fields();

    u_lock.unlock();
    for(const auto& embedding_field : embedding_fields) {
        const auto& model_name = embedding_field.embed[fields::model_config]["model_name"].get<std::string>();
        process_embedding_field_delete(model_name);
    }


    // don't hold any collection manager locks here, since this can take some time
    delete collection;

    return Option<nlohmann::json>(collection_json);
}

uint32_t CollectionManager::get_next_collection_id() const {
    return next_collection_id;
}

std::string CollectionManager::get_symlink_key(const std::string & symlink_name) {
    return std::string(SYMLINK_PREFIX) + "_" + symlink_name;
}

spp::sparse_hash_map<std::string, std::string> CollectionManager::get_symlinks() const {
    std::shared_lock lock(mutex);
    return collection_symlinks;
}

Option<std::string> CollectionManager::resolve_symlink(const std::string & symlink_name) const {
    std::shared_lock lock(mutex);

    if(collection_symlinks.count(symlink_name) != 0) {
        return Option<std::string>(collection_symlinks.at(symlink_name));
    }

    return Option<std::string>(404, "Not found.");
}

Option<bool> CollectionManager::upsert_symlink(const std::string & symlink_name, const std::string & collection_name) {
    std::unique_lock lock(mutex);

    if(collections.count(symlink_name) != 0) {
        return Option<bool>(500, "Name `" + symlink_name + "` conflicts with an existing collection name.");
    }

    bool inserted = store->insert(get_symlink_key(symlink_name), collection_name);
    if(!inserted) {
        return Option<bool>(500, "Unable to insert into store.");
    }

    collection_symlinks[symlink_name] = collection_name;
    return Option<bool>(true);
}

Option<bool> CollectionManager::delete_symlink(const std::string & symlink_name) {
    std::unique_lock lock(mutex);

    bool removed = store->remove(get_symlink_key(symlink_name));
    if(!removed) {
        return Option<bool>(500, "Unable to delete from store.");
    }

    collection_symlinks.erase(symlink_name);
    return Option<bool>(true);
}

Store* CollectionManager::get_store() {
    return store;
}

AuthManager& CollectionManager::getAuthManager() {
    return auth_manager;
}

bool parse_multi_eval(const std::string& sort_by_str, uint32_t& index, std::vector<sort_by>& sort_fields) {
    // FORMAT:
    // _eval([ (<expr_1>): <score_1>, (<expr_2>): <score_2> ]):<order>

    std::vector<std::string> eval_expressions;
    std::vector<std::int64_t> scores;
    while (true) {
        if (index >= sort_by_str.size()) {
            return false;
        } else if (sort_by_str[index] == ']') {
            break;
        }

        auto open_paren_pos = sort_by_str.find('(', index);
        if (open_paren_pos == std::string::npos) {
            return false;
        }
        index = open_paren_pos;
        std::string eval_expr = "(";
        int paren_count = 1;
        while (++index < sort_by_str.size() && paren_count > 0) {
            if (sort_by_str[index] == '(') {
                paren_count++;
            } else if (sort_by_str[index] == ')') {
                paren_count--;
            }
            eval_expr += sort_by_str[index];
        }

        // Removing outer parenthesis.
        eval_expr = eval_expr.substr(1, eval_expr.size() - 2);
        if (paren_count != 0 || index >= sort_by_str.size()) {
            return false;
        }

        while (sort_by_str[index] != ':' && ++index < sort_by_str.size());
        if (index >= sort_by_str.size()) {
            return false;
        }

        std::string score;
        while (++index < sort_by_str.size() && !(sort_by_str[index] == ',' || sort_by_str[index] == ']')) {
            score += sort_by_str[index];
        }
        StringUtils::trim(score);
        if (!StringUtils::is_int64_t(score)) {
            return false;
        }

        eval_expressions.emplace_back(eval_expr);
        scores.emplace_back(std::stoll(score));
    }

    while (++index < sort_by_str.size() && sort_by_str[index] != ':');
    if (index >= sort_by_str.size()) {
        return false;
    }

    std::string order_str;
    while (++index < sort_by_str.size() && sort_by_str[index] != ',') {
        order_str += sort_by_str[index];
    }
    StringUtils::trim(order_str);
    StringUtils::toupper(order_str);

    sort_fields.emplace_back(eval_expressions, scores, order_str);
    return true;
}

bool parse_eval(const std::string& sort_by_str, uint32_t& index, std::vector<sort_by>& sort_fields) {
    // FORMAT:
    // _eval(<expr>):<order>
    std::string eval_expr = "(";
    int paren_count = 1;
    while (++index < sort_by_str.size() && paren_count > 0) {
        if (sort_by_str[index] == '(') {
            paren_count++;
        } else if (sort_by_str[index] == ')') {
            paren_count--;
        }
        eval_expr += sort_by_str[index];
    }

    // Removing outer parenthesis.
    eval_expr = eval_expr.substr(1, eval_expr.size() - 2);

    if (paren_count != 0 || index >= sort_by_str.size()) {
        return false;
    }

    while (sort_by_str[index] != ':' && ++index < sort_by_str.size());
    if (index >= sort_by_str.size()) {
        return false;
    }

    std::string order_str;
    while (++index < sort_by_str.size() && sort_by_str[index] != ',') {
        order_str += sort_by_str[index];
    }
    StringUtils::trim(order_str);
    StringUtils::toupper(order_str);

    std::vector<std::string> eval_expressions = {eval_expr};
    std::vector<int64_t> scores = {1};
    sort_fields.emplace_back(eval_expressions, scores, order_str);

    return true;
}

bool CollectionManager::parse_sort_by_str(std::string sort_by_str, std::vector<sort_by>& sort_fields) {
    std::string sort_field_expr;
    char prev_non_space_char = 'a';

    for(uint32_t i=0; i < sort_by_str.size(); i++) {
        if (sort_field_expr.empty()) {
            if (sort_by_str[i] == '$') {
                // Sort by reference field
                auto open_paren_pos = sort_by_str.find('(', i);
                if (open_paren_pos == std::string::npos) {
                    return false;
                }
                sort_field_expr = sort_by_str.substr(i, open_paren_pos - i + 1);

                i = open_paren_pos;
                int paren_count = 1;
                while (++i < sort_by_str.size() && paren_count > 0) {
                    if (sort_by_str[i] == '(') {
                        paren_count++;
                    } else if (sort_by_str[i] == ')') {
                        paren_count--;
                    }
                    sort_field_expr += sort_by_str[i];
                }
                if (paren_count != 0) {
                    return false;
                }

                sort_fields.emplace_back(sort_field_expr, "");
                sort_field_expr = "";
                continue;
            } else if (sort_by_str.substr(i, 5) == sort_field_const::eval) {
                // Optional filtering
                auto open_paren_pos = sort_by_str.find('(', i);
                if (open_paren_pos == std::string::npos) {
                    return false;
                }

                i = open_paren_pos;
                while(sort_by_str[++i] == ' ');

                auto result = sort_by_str[i] == '[' ? parse_multi_eval(sort_by_str, i, sort_fields) :
                                                        parse_eval(sort_by_str, --i, sort_fields);
                if (!result) {
                    return false;
                }
                continue;
            }
        }

        if(i == sort_by_str.size()-1 || (sort_by_str[i] == ',' && !isdigit(prev_non_space_char))) {
            if(i == sort_by_str.size()-1) {
                sort_field_expr += sort_by_str[i];
            }

            int colon_index = sort_field_expr.size()-1;

            while(colon_index >= 0) {
                if(sort_field_expr[colon_index] == ':') {
                    break;
                }

                colon_index--;
            }

            if(colon_index < 0 || colon_index+1 == sort_field_expr.size()) {
                return false;
            }

            std::string order_str = sort_field_expr.substr(colon_index+1, sort_field_expr.size()-colon_index+1);
            StringUtils::trim(order_str);
            StringUtils::toupper(order_str);

            std::string field_name = sort_field_expr.substr(0, colon_index);
            StringUtils::trim(field_name);

            sort_fields.emplace_back(field_name, order_str);
            sort_field_expr = "";
        } else {
            sort_field_expr += sort_by_str[i];
        }

        if(sort_by_str[i] != ' ') {
            prev_non_space_char = sort_by_str[i];
        }
    }

    return true;
}

Option<bool> add_unsigned_int_param(const std::string& param_name, const std::string& str_val, size_t* int_val) {
    if(!StringUtils::is_uint32_t(str_val)) {
        return Option<bool>(400, "Parameter `" + std::string(param_name) + "` must be an unsigned integer.");
    }

    *int_val = std::stoi(str_val);
    return Option<bool>(true);
}

Option<bool> add_unsigned_int_list_param(const std::string& param_name, const std::string& str_val,
                                         std::vector<uint32_t>* int_vals) {
    std::vector<std::string> str_vals;
    StringUtils::split(str_val, str_vals, ",");
    int_vals->clear();

    for(auto& str : str_vals) {
        if(StringUtils::is_uint32_t(str)) {
            int_vals->push_back((uint32_t)std::stoi(str));
        } else {
            return Option<bool>(400, "Parameter `" + param_name + "` is malformed.");
        }
    }

    return Option<bool>(true);
}

void CollectionManager::_get_reference_collection_names(const std::string& filter_query,
                                                        std::set<std::string>& reference_collection_names) {
    auto size = filter_query.size();
    for (uint32_t i = 0; i < size;) {
        auto c = filter_query[i];
        if (c == ' ' || c == '(' || c == ')') {
            i++;
        } else if (c == '&' || c == '|') {
            if (i + 1 >= size || (c == '&' && filter_query[i+1] != '&') || (c == '|' && filter_query[i+1] != '|')) {
                reference_collection_names.clear();
                return;
            }
            i += 2;
        } else {
            // Reference filter would start with $ symbol.
            if (c == '$') {
                auto open_paren_pos = filter_query.find('(', ++i);
                if (open_paren_pos == std::string::npos) {
                    reference_collection_names.clear();
                    return;
                }

                auto reference_collection_name = filter_query.substr(i, open_paren_pos - i);
                StringUtils::trim(reference_collection_name);
                if (!reference_collection_name.empty()) {
                    reference_collection_names.insert(reference_collection_name);
                }

                i = open_paren_pos;
                int parenthesis_count = 1;
                while (++i < size && parenthesis_count > 0) {
                    if (filter_query[i] == '(') {
                        parenthesis_count++;
                    } else if (filter_query[i] == ')') {
                        parenthesis_count--;
                    }
                }

                if (parenthesis_count != 0) {
                    reference_collection_names.clear();
                    return;
                }
            } else {
                while (i + 1 < size && filter_query[++i] != ':');
                if (i >= size) {
                    reference_collection_names.clear();
                    return;
                }

                bool in_backtick = false;
                do {
                    c = filter_query[++i];
                    if (c == '`') {
                        in_backtick = !in_backtick;
                    }
                } while (i < size && (in_backtick || (c != '(' && c != ')' &&
                                                      !(c == '&' && filter_query[i + 1] == '&') &&
                                                      !(c == '|' && filter_query[i + 1] == '|'))));
            }
        }
    }
}

// Separate out the reference includes into `ref_include_fields_vec`.
void initialize_ref_include_fields_vec(const std::string& filter_query, std::vector<std::string>& include_fields_vec,
                                       std::vector<ref_include_fields>& ref_include_fields_vec) {
    std::set<std::string> reference_collection_names;
    CollectionManager::_get_reference_collection_names(filter_query, reference_collection_names);

    std::vector<std::string> result_include_fields_vec;
    auto wildcard_include_all = true;
    for (auto include_field_exp: include_fields_vec) {
        if (include_field_exp[0] != '$') {
            if (include_field_exp == "*") {
                continue;
            }

            wildcard_include_all = false;
            result_include_fields_vec.emplace_back(include_field_exp);
            continue;
        }

        auto as_pos = include_field_exp.find(" as ");
        auto ref_include = include_field_exp.substr(0, as_pos),
                alias = (as_pos == std::string::npos) ? "" :
                        include_field_exp.substr(as_pos + 4, include_field_exp.size() - (as_pos + 4));

        // For an alias `foo`, we need append `foo.` to all the top level keys of reference doc.
        ref_include_fields_vec.emplace_back(ref_include_fields{ref_include, alias.empty() ? alias :
                                                                                StringUtils::trim(alias) + "."});

        auto open_paren_pos = include_field_exp.find('(');
        if (open_paren_pos == std::string::npos) {
            continue;
        }

        auto reference_collection_name = include_field_exp.substr(1, open_paren_pos - 1);
        StringUtils::trim(reference_collection_name);
        if (reference_collection_name.empty()) {
            continue;
        }

        // Referenced collection in filter_query is already mentioned in ref_include_fields.
        reference_collection_names.erase(reference_collection_name);
    }

    // Get all the fields of the referenced collection in the filter but not mentioned in include_fields.
    for (const auto &reference_collection_name: reference_collection_names) {
        ref_include_fields_vec.emplace_back(ref_include_fields{"$" + reference_collection_name + "(*)", ""});
    }

    // Since no field of the collection is mentioned in include_fields, get all the fields.
    if (wildcard_include_all) {
        result_include_fields_vec.clear();
    }

    include_fields_vec = std::move(result_include_fields_vec);
}

Option<bool> CollectionManager::do_search(std::map<std::string, std::string>& req_params,
                                          nlohmann::json& embedded_params,
                                          std::string& results_json_str,
                                          uint64_t start_ts) {

    auto begin = std::chrono::high_resolution_clock::now();

    const char *NUM_TYPOS = "num_typos";
    const char *MIN_LEN_1TYPO = "min_len_1typo";
    const char *MIN_LEN_2TYPO = "min_len_2typo";

    const char *PREFIX = "prefix";
    const char *DROP_TOKENS_THRESHOLD = "drop_tokens_threshold";
    const char *TYPO_TOKENS_THRESHOLD = "typo_tokens_threshold";
    const char *FILTER = "filter_by";
    const char *QUERY = "q";
    const char *QUERY_BY = "query_by";
    const char *QUERY_BY_WEIGHTS = "query_by_weights";
    const char *SORT_BY = "sort_by";

    const char *FACET_BY = "facet_by";
    const char *FACET_QUERY = "facet_query";
    const char *FACET_QUERY_NUM_TYPOS = "facet_query_num_typos";
    const char *MAX_FACET_VALUES = "max_facet_values";

    const char *FACET_RETURN_PARENT = "facet_return_parent";

    const char *VECTOR_QUERY = "vector_query";

    const char* REMOTE_EMBEDDING_TIMEOUT_MS = "remote_embedding_timeout_ms";
    const char* REMOTE_EMBEDDING_NUM_TRIES = "remote_embedding_num_tries";

    const char *GROUP_BY = "group_by";
    const char *GROUP_LIMIT = "group_limit";
    const char *GROUP_MISSING_VALUES = "group_missing_values";

    const char *LIMIT_HITS = "limit_hits";
    const char *PER_PAGE = "per_page";
    const char *PAGE = "page";
    const char *OFFSET = "offset";
    const char *LIMIT = "limit";
    const char *RANK_TOKENS_BY = "rank_tokens_by";
    const char *INCLUDE_FIELDS = "include_fields";
    const char *EXCLUDE_FIELDS = "exclude_fields";

    const char *PINNED_HITS = "pinned_hits";
    const char *HIDDEN_HITS = "hidden_hits";
    const char *ENABLE_OVERRIDES = "enable_overrides";
    const char *FILTER_CURATED_HITS = "filter_curated_hits";

    const char *MAX_CANDIDATES = "max_candidates";

    const char *INFIX = "infix";
    const char *MAX_EXTRA_PREFIX = "max_extra_prefix";
    const char *MAX_EXTRA_SUFFIX = "max_extra_suffix";

    // strings under this length will be fully highlighted, instead of showing a snippet of relevant portion
    const char *SNIPPET_THRESHOLD = "snippet_threshold";

    // the number of tokens that should surround the highlighted text
    const char *HIGHLIGHT_AFFIX_NUM_TOKENS = "highlight_affix_num_tokens";

    // list of fields which will be highlighted fully without snippeting
    const char *HIGHLIGHT_FULL_FIELDS = "highlight_full_fields";
    const char *HIGHLIGHT_FIELDS = "highlight_fields";

    const char *HIGHLIGHT_START_TAG = "highlight_start_tag";
    const char *HIGHLIGHT_END_TAG = "highlight_end_tag";

    const char *PRIORITIZE_EXACT_MATCH = "prioritize_exact_match";
    const char *PRIORITIZE_TOKEN_POSITION = "prioritize_token_position";
    const char *PRE_SEGMENTED_QUERY = "pre_segmented_query";

    const char *SEARCH_CUTOFF_MS = "search_cutoff_ms";
    const char *EXHAUSTIVE_SEARCH = "exhaustive_search";
    const char *SPLIT_JOIN_TOKENS = "split_join_tokens";

    const char *TEXT_MATCH_TYPE = "text_match_type";

    const char *ENABLE_HIGHLIGHT_V1 = "enable_highlight_v1";

    const char *FACET_SAMPLE_PERCENT = "facet_sample_percent";
    const char *FACET_SAMPLE_THRESHOLD = "facet_sample_threshold";

    const char *DROP_TOKENS_MODE = "drop_tokens_mode";
    const char *PRIORITIZE_NUM_MATCHING_FIELDS = "prioritize_num_matching_fields";

    // enrich params with values from embedded params
    for(auto& item: embedded_params.items()) {
        if(item.key() == "expires_at") {
            continue;
        }

        // overwrite = true as embedded params have higher priority
        AuthManager::add_item_to_params(req_params, item, true);
    }

    const auto preset_it = req_params.find("preset");

    if(preset_it != req_params.end()) {
        nlohmann::json preset;
        const auto& preset_op = CollectionManager::get_instance().get_preset(preset_it->second, preset);

        // NOTE: we merge only single preset configuration because multi ("searches") preset value replaces
        // the request body directly before we reach this single search request function.
        if(preset_op.ok() && !preset.contains("searches")) {
            if(!preset.is_object()) {
                return Option<bool>(400, "Search preset is not an object.");
            }

            for(const auto& search_item: preset.items()) {
                // overwrite = false since req params will contain embedded params and so has higher priority
                bool populated = AuthManager::add_item_to_params(req_params, search_item, false);
                if(!populated) {
                    return Option<bool>(400, "One or more search parameters are malformed.");
                }
            }
        }
    }

    //check if stopword set is supplied
    const auto stopword_it = req_params.find("stopwords");
    std::string stopwords_set="";

    if(stopword_it != req_params.end()) {
        stopwords_set = stopword_it->second;
    }

    CollectionManager & collectionManager = CollectionManager::get_instance();
    const std::string& orig_coll_name = req_params["collection"];
    auto collection = collectionManager.get_collection(orig_coll_name);

    if(collection == nullptr) {
        return Option<bool>(404, "Not found.");
    }

    // check presence of mandatory params here

    if(req_params.count(QUERY) == 0) {
        return Option<bool>(400, std::string("Parameter `") + QUERY + "` is required.");
    }

    // end check for mandatory params

    const std::string& raw_query = req_params[QUERY];
    std::vector<uint32_t> num_typos = {2};
    size_t min_len_1typo = 4;
    size_t min_len_2typo = 7;
    std::vector<bool> prefixes = {true};
    size_t drop_tokens_threshold = Index::DROP_TOKENS_THRESHOLD;
    size_t typo_tokens_threshold = Index::TYPO_TOKENS_THRESHOLD;

    std::vector<std::string> search_fields;
    std::string filter_query;
    std::vector<std::string> facet_fields;
    std::vector<sort_by> sort_fields;
    size_t per_page = 10;
    size_t page = 0;
    size_t offset = 0;
    token_ordering token_order = NOT_SET;

    std::vector<std::string> facet_return_parent;

    std::string vector_query;

    std::vector<std::string> include_fields_vec;
    std::vector<std::string> exclude_fields_vec;
    std::vector<ref_include_fields> ref_include_fields_vec;
    spp::sparse_hash_set<std::string> include_fields;
    spp::sparse_hash_set<std::string> exclude_fields;

    size_t max_facet_values = 10;
    std::string simple_facet_query;
    size_t facet_query_num_typos = 2;
    size_t snippet_threshold = 30;
    size_t highlight_affix_num_tokens = 4;
    std::string highlight_full_fields;
    std::string pinned_hits_str;
    std::string hidden_hits_str;
    std::vector<std::string> group_by_fields;
    size_t group_limit = 3;
    bool group_missing_values = true;
    std::string highlight_start_tag = "<mark>";
    std::string highlight_end_tag = "</mark>";
    std::vector<uint32_t> query_by_weights;
    size_t limit_hits = UINT32_MAX;
    bool prioritize_exact_match = true;
    bool prioritize_token_position = false;
    bool pre_segmented_query = false;
    bool enable_overrides = true;
    size_t filter_curated_hits_option = 2;
    std::string highlight_fields;
    bool exhaustive_search = false;
    size_t search_cutoff_ms = 30 * 1000;
    enable_t split_join_tokens = fallback;
    size_t max_candidates = 0;
    std::vector<enable_t> infixes;
    size_t max_extra_prefix = INT16_MAX;
    size_t max_extra_suffix = INT16_MAX;
    bool enable_highlight_v1 = true;
    text_match_type_t match_type = max_score;

    size_t remote_embedding_timeout_ms = 5000;
    size_t remote_embedding_num_tries = 2;

    size_t facet_sample_percent = 100;
    size_t facet_sample_threshold = 0;

    std::string drop_tokens_mode_str = "right_to_left";
    bool prioritize_num_matching_fields = true;

    std::unordered_map<std::string, size_t*> unsigned_int_values = {
        {MIN_LEN_1TYPO, &min_len_1typo},
        {MIN_LEN_2TYPO, &min_len_2typo},
        {DROP_TOKENS_THRESHOLD, &drop_tokens_threshold},
        {TYPO_TOKENS_THRESHOLD, &typo_tokens_threshold},
        {MAX_FACET_VALUES, &max_facet_values},
        {LIMIT_HITS, &limit_hits},
        {SNIPPET_THRESHOLD, &snippet_threshold},
        {HIGHLIGHT_AFFIX_NUM_TOKENS, &highlight_affix_num_tokens},
        {PAGE, &page},
        {OFFSET, &offset},
        {PER_PAGE, &per_page},
        {LIMIT, &per_page},
        {GROUP_LIMIT, &group_limit},
        {SEARCH_CUTOFF_MS, &search_cutoff_ms},
        {MAX_EXTRA_PREFIX, &max_extra_prefix},
        {MAX_EXTRA_SUFFIX, &max_extra_suffix},
        {MAX_CANDIDATES, &max_candidates},
        {FACET_QUERY_NUM_TYPOS, &facet_query_num_typos},
        {FILTER_CURATED_HITS, &filter_curated_hits_option},
        {FACET_SAMPLE_PERCENT, &facet_sample_percent},
        {FACET_SAMPLE_THRESHOLD, &facet_sample_threshold},
        {REMOTE_EMBEDDING_TIMEOUT_MS, &remote_embedding_timeout_ms},
        {REMOTE_EMBEDDING_NUM_TRIES, &remote_embedding_num_tries},
    };

    std::unordered_map<std::string, std::string*> str_values = {
        {FILTER, &filter_query},
        {VECTOR_QUERY, &vector_query},
        {FACET_QUERY, &simple_facet_query},
        {HIGHLIGHT_FIELDS, &highlight_fields},
        {HIGHLIGHT_FULL_FIELDS, &highlight_full_fields},
        {HIGHLIGHT_START_TAG, &highlight_start_tag},
        {HIGHLIGHT_END_TAG, &highlight_end_tag},
        {PINNED_HITS, &pinned_hits_str},
        {HIDDEN_HITS, &hidden_hits_str},
        {DROP_TOKENS_MODE, &drop_tokens_mode_str},
    };

    std::unordered_map<std::string, bool*> bool_values = {
        {PRIORITIZE_EXACT_MATCH, &prioritize_exact_match},
        {PRIORITIZE_TOKEN_POSITION, &prioritize_token_position},
        {PRE_SEGMENTED_QUERY, &pre_segmented_query},
        {EXHAUSTIVE_SEARCH, &exhaustive_search},
        {ENABLE_OVERRIDES, &enable_overrides},
        {ENABLE_HIGHLIGHT_V1, &enable_highlight_v1},
        {PRIORITIZE_NUM_MATCHING_FIELDS, &prioritize_num_matching_fields},
        {GROUP_MISSING_VALUES, &group_missing_values},
    };

    std::unordered_map<std::string, std::vector<std::string>*> str_list_values = {
        {QUERY_BY, &search_fields},
        {FACET_BY, &facet_fields},
        {GROUP_BY, &group_by_fields},
        {INCLUDE_FIELDS, &include_fields_vec},
        {EXCLUDE_FIELDS, &exclude_fields_vec},
        {FACET_RETURN_PARENT, &facet_return_parent},
    };

    std::unordered_map<std::string, std::vector<uint32_t>*> int_list_values = {
        {QUERY_BY_WEIGHTS, &query_by_weights},
        {NUM_TYPOS, &num_typos},
    };

    for(const auto& kv: req_params) {
        const std::string& key = kv.first;
        const std::string& val = kv.second;

        if(key == PREFIX) {
            if(val == "true" || val == "false") {
                prefixes = {(val == "true")};
            } else {
                prefixes.clear();
                std::vector<std::string> prefix_str;
                StringUtils::split(val, prefix_str, ",");
                for(auto& prefix_s : prefix_str) {
                    prefixes.push_back(prefix_s == "true");
                }
            }
        }

        else if(key == SPLIT_JOIN_TOKENS) {
            if(val == "false") {
                split_join_tokens = off;
            } else if(val == "true") {
                split_join_tokens = fallback;
            } else {
                auto enable_op = magic_enum::enum_cast<enable_t>(val);
                if(enable_op.has_value()) {
                    split_join_tokens = enable_op.value();
                }
            }
        }

        else if(key == TEXT_MATCH_TYPE) {
            auto match_op = magic_enum::enum_cast<text_match_type_t>(val);
            if(match_op.has_value()) {
                match_type = match_op.value();
            }
        }

        else {
            auto find_int_it = unsigned_int_values.find(key);
            if(find_int_it != unsigned_int_values.end()) {
                const auto& op = add_unsigned_int_param(key, val, find_int_it->second);
                if(!op.ok()) {
                    return op;
                }

                continue;
            }

            auto find_str_it = str_values.find(key);
            if(find_str_it != str_values.end()) {
                *find_str_it->second = val;
                continue;
            }

            auto find_bool_it = bool_values.find(key);
            if(find_bool_it != bool_values.end()) {
                *find_bool_it->second = (val == "true");
                continue;
            }

            auto find_str_list_it = str_list_values.find(key);
            if(find_str_list_it != str_list_values.end()) {

                if(key == FACET_BY){
                    StringUtils::split_facet(val, *find_str_list_it->second);
                }
                else if(key == INCLUDE_FIELDS){
                    auto op = StringUtils::split_include_fields(val, *find_str_list_it->second);
                    if (!op.ok()) {
                        return op;
                    }
                }
                else{
                    StringUtils::split(val, *find_str_list_it->second, ",");
                }
                continue;
            }

            auto find_int_list_it = int_list_values.find(key);
            if(find_int_list_it != int_list_values.end()) {
                add_unsigned_int_list_param(key, val, find_int_list_it->second);
                continue;
            }
        }
    }

    // special defaults
    if(!req_params[FACET_QUERY].empty() && req_params.count(PER_PAGE) == 0) {
        // for facet query we will set per_page to zero if it is not explicitly overridden
        per_page = 0;
    }

    initialize_ref_include_fields_vec(filter_query, include_fields_vec, ref_include_fields_vec);

    include_fields.insert(include_fields_vec.begin(), include_fields_vec.end());
    exclude_fields.insert(exclude_fields_vec.begin(), exclude_fields_vec.end());

    bool parsed_sort_by = parse_sort_by_str(req_params[SORT_BY], sort_fields);

    if(!parsed_sort_by) {
        return Option<bool>(400,std::string("Parameter `") + SORT_BY + "` is malformed.");
    }

    if(sort_fields.size() > 3) {
        return Option<bool>(400, "Only upto 3 sort fields are allowed.");
    }

    if(req_params.count(INFIX) != 0) {
        std::vector<std::string> infix_strs;
        StringUtils::split(req_params[INFIX], infix_strs, ",");

        for(auto& infix_str: infix_strs) {
            auto infix_op = magic_enum::enum_cast<enable_t>(infix_str);
            if(infix_op.has_value()) {
                infixes.push_back(infix_op.value());
            }
        }
    } else {
        infixes.push_back(off);
    }

    if(req_params.count(RANK_TOKENS_BY) != 0) {
        StringUtils::toupper(req_params[RANK_TOKENS_BY]);
        if (req_params[RANK_TOKENS_BY] == "DEFAULT_SORTING_FIELD") {
            token_order = MAX_SCORE;
        } else if(req_params[RANK_TOKENS_BY] == "FREQUENCY") {
            token_order = FREQUENCY;
        }
    }

    if(!max_candidates) {
        max_candidates = exhaustive_search ? Index::COMBINATION_MAX_LIMIT :
                         (collection->get_num_documents() < 500000 ? Index::NUM_CANDIDATES_DEFAULT_MAX :
                          Index::NUM_CANDIDATES_DEFAULT_MIN);
    }

<<<<<<< HEAD
    auto drop_tokens_mode_op = magic_enum::enum_cast<drop_tokens_mode_t>(drop_tokens_mode_str);
    drop_tokens_mode_t drop_tokens_mode;
    if(drop_tokens_mode_op.has_value()) {
        drop_tokens_mode = drop_tokens_mode_op.value();
    }

    Option<nlohmann::json> result_op = collection->search(raw_query, search_fields, filter_query, facet_fields,
=======
    Option<nlohmann::json> result_op = collection->search(raw_query, search_fields, simple_filter_query, facet_fields,
>>>>>>> ff0d2596
                                                          sort_fields, num_typos,
                                                          per_page,
                                                          page,
                                                          token_order, prefixes, drop_tokens_threshold,
                                                          include_fields, exclude_fields,
                                                          max_facet_values,
                                                          simple_facet_query,
                                                          snippet_threshold,
                                                          highlight_affix_num_tokens,
                                                          highlight_full_fields,
                                                          typo_tokens_threshold,
                                                          pinned_hits_str,
                                                          hidden_hits_str,
                                                          group_by_fields,
                                                          group_limit,
                                                          highlight_start_tag,
                                                          highlight_end_tag,
                                                          query_by_weights,
                                                          limit_hits,
                                                          prioritize_exact_match,
                                                          pre_segmented_query,
                                                          enable_overrides,
                                                          highlight_fields,
                                                          exhaustive_search,
                                                          search_cutoff_ms,
                                                          min_len_1typo,
                                                          min_len_2typo,
                                                          split_join_tokens,
                                                          max_candidates,
                                                          infixes,
                                                          max_extra_prefix,
                                                          max_extra_suffix,
                                                          facet_query_num_typos,
                                                          filter_curated_hits_option,
                                                          prioritize_token_position,
                                                          vector_query,
                                                          enable_highlight_v1,
                                                          start_ts,
                                                          match_type,
                                                          facet_sample_percent,
                                                          facet_sample_threshold,
                                                          offset,
                                                          HASH,
                                                          remote_embedding_timeout_ms,
                                                          remote_embedding_num_tries,
                                                          stopwords_set,
                                                          facet_return_parent,
                                                          ref_include_fields_vec,
                                                          drop_tokens_mode,
                                                          prioritize_num_matching_fields,
<<<<<<< HEAD
                                                          group_missing_values);
=======
                                                          group_missing_values,
                                                          drop_tokens_mode_str);
>>>>>>> ff0d2596

    uint64_t timeMillis = std::chrono::duration_cast<std::chrono::milliseconds>(
            std::chrono::high_resolution_clock::now() - begin).count();

    AppMetrics::get_instance().increment_count(AppMetrics::SEARCH_LABEL, 1);
    AppMetrics::get_instance().increment_duration(AppMetrics::SEARCH_LABEL, timeMillis);

    if(!result_op.ok()) {
        return Option<bool>(result_op.code(), result_op.error());
    }

    nlohmann::json result = result_op.get();

    if(Config::get_instance().get_enable_search_analytics()) {
        if(result.count("found") != 0 && result["found"].get<size_t>() != 0) {
            std::string analytics_query = Tokenizer::normalize_ascii_no_spaces(raw_query);
            AnalyticsManager::get_instance().add_suggestion(orig_coll_name, analytics_query,
                                                            true, req_params["x-typesense-user-id"]);
        }
    }

    if(exclude_fields.count("search_time_ms") == 0) {
        result["search_time_ms"] = timeMillis;
    }

    if(page == 0 && offset != 0) {
        result["offset"] = offset;
    } else {
        result["page"] = (page == 0) ? 1 : page;
    }

    results_json_str = result.dump(-1, ' ', false, nlohmann::detail::error_handler_t::ignore);

    //LOG(INFO) << "Time taken: " << timeMillis << "ms";

    return Option<bool>(true);
}

ThreadPool* CollectionManager::get_thread_pool() const {
    return thread_pool;
}

nlohmann::json CollectionManager::get_collection_summaries() const {
    std::shared_lock lock(mutex);

    std::vector<Collection*> colls = get_collections();
    nlohmann::json json_summaries = nlohmann::json::array();

    for(Collection* collection: colls) {
        nlohmann::json collection_json = collection->get_summary_json();
        json_summaries.push_back(collection_json);
    }

    return json_summaries;
}

Option<Collection*> CollectionManager::create_collection(nlohmann::json& req_json) {
    const char* NUM_MEMORY_SHARDS = "num_memory_shards";
    const char* SYMBOLS_TO_INDEX = "symbols_to_index";
    const char* TOKEN_SEPARATORS = "token_separators";
    const char* ENABLE_NESTED_FIELDS = "enable_nested_fields";
    const char* DEFAULT_SORTING_FIELD = "default_sorting_field";

    // validate presence of mandatory fields

    if(req_json.count("name") == 0) {
        return Option<Collection*>(400, "Parameter `name` is required.");
    }

    if(!req_json["name"].is_string() || req_json["name"].get<std::string>().empty()) {
        return Option<Collection*>(400, "Parameter `name` must be a non-empty string.");
    }

    if(req_json.count(NUM_MEMORY_SHARDS) == 0) {
        req_json[NUM_MEMORY_SHARDS] = CollectionManager::DEFAULT_NUM_MEMORY_SHARDS;
    }

    if(req_json.count(SYMBOLS_TO_INDEX) == 0) {
        req_json[SYMBOLS_TO_INDEX] = std::vector<std::string>();
    }

    if(req_json.count(TOKEN_SEPARATORS) == 0) {
        req_json[TOKEN_SEPARATORS] = std::vector<std::string>();
    }

    if(req_json.count(ENABLE_NESTED_FIELDS) == 0) {
        req_json[ENABLE_NESTED_FIELDS] = false;
    }

    if(req_json.count("fields") == 0) {
        return Option<Collection*>(400, "Parameter `fields` is required.");
    }

    if(req_json.count(DEFAULT_SORTING_FIELD) == 0) {
        req_json[DEFAULT_SORTING_FIELD] = "";
    }

    if(!req_json[DEFAULT_SORTING_FIELD].is_string()) {
        return Option<Collection*>(400, std::string("`") + DEFAULT_SORTING_FIELD +
                                        "` should be a string. It should be the name of an int32/float field.");
    }

    if(!req_json[NUM_MEMORY_SHARDS].is_number_unsigned()) {
        return Option<Collection*>(400, std::string("`") + NUM_MEMORY_SHARDS + "` should be a positive integer.");
    }

    if(!req_json[SYMBOLS_TO_INDEX].is_array()) {
        return Option<Collection*>(400, std::string("`") + SYMBOLS_TO_INDEX + "` should be an array of character symbols.");
    }

    if(!req_json[TOKEN_SEPARATORS].is_array()) {
        return Option<Collection*>(400, std::string("`") + TOKEN_SEPARATORS + "` should be an array of character symbols.");
    }

    if(!req_json[ENABLE_NESTED_FIELDS].is_boolean()) {
        return Option<Collection*>(400, std::string("`") + ENABLE_NESTED_FIELDS + "` should be a boolean.");
    }

    for (auto it = req_json[SYMBOLS_TO_INDEX].begin(); it != req_json[SYMBOLS_TO_INDEX].end(); ++it) {
        if(!it->is_string() || it->get<std::string>().size() != 1 ) {
            return Option<Collection*>(400, std::string("`") + SYMBOLS_TO_INDEX + "` should be an array of character symbols.");
        }
    }

    for (auto it = req_json[TOKEN_SEPARATORS].begin(); it != req_json[TOKEN_SEPARATORS].end(); ++it) {
        if(!it->is_string() || it->get<std::string>().size() != 1 ) {
            return Option<Collection*>(400, std::string("`") + TOKEN_SEPARATORS + "` should be an array of character symbols.");
        }
    }

    size_t num_memory_shards = req_json[NUM_MEMORY_SHARDS].get<size_t>();
    if(num_memory_shards == 0) {
        return Option<Collection*>(400, std::string("`") + NUM_MEMORY_SHARDS + "` should be a positive integer.");
    }

    // field specific validation

    if(!req_json["fields"].is_array() || req_json["fields"].empty()) {
        return Option<Collection *>(400, "The `fields` value should be an array of objects containing "
                     "`name`, `type` and optionally, `facet` properties.");
    }

    const std::string& default_sorting_field = req_json[DEFAULT_SORTING_FIELD].get<std::string>();

    if(default_sorting_field == "id") {
        return Option<Collection *>(400, "Invalid `default_sorting_field` value: cannot be `id`.");
    }

    std::string fallback_field_type;
    std::vector<field> fields;
    auto parse_op = field::json_fields_to_fields(req_json[ENABLE_NESTED_FIELDS].get<bool>(),
                                                 req_json["fields"], fallback_field_type, fields);

    if(!parse_op.ok()) {
        return Option<Collection*>(parse_op.code(), parse_op.error());
    }

    const auto created_at = static_cast<uint64_t>(std::time(nullptr));

    return CollectionManager::get_instance().create_collection(req_json["name"], num_memory_shards,
                                                                fields, default_sorting_field, created_at,
                                                                fallback_field_type,
                                                                req_json[SYMBOLS_TO_INDEX],
                                                                req_json[TOKEN_SEPARATORS],
                                                                req_json[ENABLE_NESTED_FIELDS]);
}

Option<bool> CollectionManager::load_collection(const nlohmann::json &collection_meta,
                                                const size_t batch_size,
                                                const StoreStatus& next_coll_id_status,
                                                const std::atomic<bool>& quit) {

    auto& cm = CollectionManager::get_instance();

    if(!collection_meta.contains(Collection::COLLECTION_NAME_KEY)) {
        return Option<bool>(500, "No collection name in collection meta: " + collection_meta.dump());
    }

    if(!collection_meta[Collection::COLLECTION_NAME_KEY].is_string()) {
        LOG(ERROR) << collection_meta[Collection::COLLECTION_NAME_KEY];
        LOG(ERROR) << Collection::COLLECTION_NAME_KEY;
        LOG(ERROR) << "";
    }
    const std::string & this_collection_name = collection_meta[Collection::COLLECTION_NAME_KEY].get<std::string>();

    std::string collection_next_seq_id_str;
    StoreStatus next_seq_id_status = cm.store->get(Collection::get_next_seq_id_key(this_collection_name),
                                                collection_next_seq_id_str);

    if(next_seq_id_status == StoreStatus::ERROR) {
        LOG(ERROR) << "Error while fetching next sequence ID for " << this_collection_name;
        return Option<bool>(500, "Error while fetching collection's next sequence ID from the disk for "
                                 "`" + this_collection_name + "`");
    }

    if(next_seq_id_status == StoreStatus::NOT_FOUND && next_coll_id_status == StoreStatus::FOUND) {
        LOG(ERROR) << "collection's next sequence ID is missing";
        return Option<bool>(500, "Next collection id was found, but collection's next sequence ID is missing for "
                                 "`" + this_collection_name + "`");
    }

    uint32_t collection_next_seq_id = next_seq_id_status == StoreStatus::NOT_FOUND ? 0 :
                                      StringUtils::deserialize_uint32_t(collection_next_seq_id_str);

    {
        std::shared_lock lock(cm.mutex);
        Collection *existing_collection = cm.get_collection_unsafe(this_collection_name);

        if(existing_collection != nullptr) {
            // To maintain idempotency, if the collection already exists in-memory, drop it from memory
            LOG(WARNING) << "Dropping duplicate collection " << this_collection_name << " before loading it again.";
            lock.unlock();
            cm.drop_collection(this_collection_name, false);
        }
    }

    Collection* collection = init_collection(collection_meta, collection_next_seq_id, cm.store, 1.0f);

    LOG(INFO) << "Loading collection " << collection->get_name();

    // initialize overrides
    std::vector<std::string> collection_override_jsons;
    cm.store->scan_fill(Collection::get_override_key(this_collection_name, ""),
                        std::string(Collection::COLLECTION_OVERRIDE_PREFIX) + "_" + this_collection_name + "`",
                        collection_override_jsons);

    for(const auto & collection_override_json: collection_override_jsons) {
        nlohmann::json collection_override = nlohmann::json::parse(collection_override_json);
        override_t override;
        auto parse_op = override_t::parse(collection_override, "", override, "", collection->get_symbols_to_index(),
                                          collection->get_token_separators());
        if(parse_op.ok()) {
            collection->add_override(override, false);
        } else {
            LOG(ERROR) << "Skipping loading of override: " << parse_op.error();
        }
    }

    // initialize synonyms
    std::vector<std::string> collection_synonym_jsons;
    cm.store->scan_fill(SynonymIndex::get_synonym_key(this_collection_name, ""),
                        std::string(SynonymIndex::COLLECTION_SYNONYM_PREFIX) + "_" + this_collection_name + "`",
                        collection_synonym_jsons);

    for(const auto & collection_synonym_json: collection_synonym_jsons) {
        nlohmann::json collection_synonym = nlohmann::json::parse(collection_synonym_json);
        collection->add_synonym(collection_synonym, false);
    }

    // Fetch records from the store and re-create memory index
    const std::string seq_id_prefix = collection->get_seq_id_collection_prefix();
    std::string upper_bound_key = collection->get_seq_id_collection_prefix() + "`";  // cannot inline this
    rocksdb::Slice upper_bound(upper_bound_key);

    rocksdb::Iterator* iter = cm.store->scan(seq_id_prefix, &upper_bound);
    std::unique_ptr<rocksdb::Iterator> iter_guard(iter);

    std::vector<index_record> index_records;

    size_t num_found_docs = 0;
    size_t num_valid_docs = 0;
    size_t num_indexed_docs = 0;
    size_t batch_doc_str_size = 0;

    auto begin = std::chrono::high_resolution_clock::now();

    while(iter->Valid() && iter->key().starts_with(seq_id_prefix)) {
        num_found_docs++;
        const uint32_t seq_id = Collection::get_seq_id_from_key(iter->key().ToString());

        nlohmann::json document;
        const std::string& doc_string = iter->value().ToString();

        try {
            document = nlohmann::json::parse(doc_string);
        } catch(const std::exception& e) {
            LOG(ERROR) << "JSON error: " << e.what();
            return Option<bool>(400, "Bad JSON.");
        }

        batch_doc_str_size += doc_string.size();

        if(collection->get_enable_nested_fields()) {
            std::vector<field> flattened_fields;
            field::flatten_doc(document, collection->get_nested_fields(), {}, true, flattened_fields);
        }

        auto dirty_values = DIRTY_VALUES::COERCE_OR_DROP;

        num_valid_docs++;

        index_records.emplace_back(index_record(0, seq_id, document, CREATE, dirty_values));

        // Peek and check for last record right here so that we handle batched indexing correctly
        // Without doing this, the "last batch" would have to be indexed outside the loop.
        iter->Next();
        bool last_record = !(iter->Valid() && iter->key().starts_with(seq_id_prefix));

        // if expected memory usage exceeds 250M, we index the accumulated set without caring about batch size
        bool exceeds_batch_mem_threshold = ((batch_doc_str_size * 7) > (250 * 1014 * 1024));

        // batch must match atleast the number of shards
         if(exceeds_batch_mem_threshold || (num_valid_docs % batch_size == 0) || last_record) {
            size_t num_records = index_records.size();
            size_t num_indexed = collection->batch_index_in_memory(index_records, 200, false);
            batch_doc_str_size = 0;

            if(num_indexed != num_records) {
                const Option<std::string> & index_error_op = get_first_index_error(index_records);
                if(!index_error_op.ok()) {
                    return Option<bool>(400, index_error_op.get());
                }
            }

            index_records.clear();
            num_indexed_docs += num_indexed;
        }

        if(num_found_docs % ((1 << 14)) == 0) {
            // having a cheaper higher layer check to prevent checking clock too often
            auto time_elapsed = std::chrono::duration_cast<std::chrono::seconds>(
                    std::chrono::high_resolution_clock::now() - begin).count();

            if(time_elapsed > 30) {
                begin = std::chrono::high_resolution_clock::now();
                LOG(INFO) << "Loaded " << num_found_docs << " documents from " << collection->get_name() << " so far.";
            }
        }

        if(quit) {
            break;
        }
    }

    cm.add_to_collections(collection);

    LOG(INFO) << "Indexed " << num_indexed_docs << "/" << num_found_docs
              << " documents into collection " << collection->get_name();

    return Option<bool>(true);
}

spp::sparse_hash_map<std::string, nlohmann::json> CollectionManager::get_presets() const {
    std::shared_lock lock(mutex);
    return preset_configs;
}

Option<bool> CollectionManager::get_preset(const string& preset_name, nlohmann::json& preset) const {
    std::shared_lock lock(mutex);

    const auto& it = preset_configs.find(preset_name);
    if(it != preset_configs.end()) {
        preset = it->second;
        return Option<bool>(true);
    }

    return Option<bool>(404, "Not found.");
}

Option<bool> CollectionManager::upsert_preset(const string& preset_name, const nlohmann::json& preset_config) {
    std::unique_lock lock(mutex);

    bool inserted = store->insert(get_preset_key(preset_name), preset_config.dump());
    if(!inserted) {
        return Option<bool>(500, "Unable to insert into store.");
    }

    preset_configs[preset_name] = preset_config;
    return Option<bool>(true);
}

std::string CollectionManager::get_preset_key(const string& preset_name) {
    return std::string(PRESET_PREFIX) + "_" + preset_name;
}

Option<bool> CollectionManager::delete_preset(const string& preset_name) {
    std::unique_lock lock(mutex);

    bool removed = store->remove(get_preset_key(preset_name));
    if(!removed) {
        return Option<bool>(500, "Unable to delete from store.");
    }

    preset_configs.erase(preset_name);
    return Option<bool>(true);
}

Option<Collection*> CollectionManager::clone_collection(const string& existing_name, const nlohmann::json& req_json) {
    std::shared_lock lock(mutex);

    if(collections.count(existing_name) == 0) {
        return Option<Collection*>(400, "Collection with name `" + existing_name + "` not found.");
    }

    if(req_json.count("name") == 0 || !req_json["name"].is_string()) {
        return Option<Collection*>(400, "Collection name must be provided.");
    }

    const std::string& new_name = req_json["name"].get<std::string>();

    if(collections.count(new_name) != 0) {
        return Option<Collection*>(400, "Collection with name `" + new_name + "` already exists.");
    }

    Collection* existing_coll = collections[existing_name];

    std::vector<std::string> symbols_to_index;
    std::vector<std::string> token_separators;

    for(auto c: existing_coll->get_symbols_to_index()) {
        symbols_to_index.emplace_back(1, c);
    }

    for(auto c: existing_coll->get_token_separators()) {
        token_separators.emplace_back(1, c);
    }

    lock.unlock();

    auto coll_create_op = create_collection(new_name, DEFAULT_NUM_MEMORY_SHARDS, existing_coll->get_fields(),
                              existing_coll->get_default_sorting_field(), static_cast<uint64_t>(std::time(nullptr)),
                              existing_coll->get_fallback_field_type(), symbols_to_index, token_separators,
                              existing_coll->get_enable_nested_fields());

    lock.lock();

    if(!coll_create_op.ok()) {
        return Option<Collection*>(coll_create_op.code(), coll_create_op.error());
    }

    Collection* new_coll = coll_create_op.get();

    // copy synonyms
    auto synonyms = existing_coll->get_synonyms();
    for(const auto& synonym: synonyms) {
        new_coll->get_synonym_index()->add_synonym(new_name, synonym.second);
    }

    // copy overrides
    auto overrides = existing_coll->get_overrides();
    for(const auto& override: overrides) {
        new_coll->add_override(override.second);
    }

    return Option<Collection*>(new_coll);
}

void CollectionManager::add_referenced_in_backlog(const std::string& collection_name, reference_pair&& pair) {
    std::shared_lock lock(mutex);
    referenced_in_backlog[collection_name].insert(pair);
}

std::map<std::string, std::set<reference_pair>> CollectionManager::_get_referenced_in_backlog() const {
    std::shared_lock lock(mutex);
    return referenced_in_backlog;
}

void CollectionManager::process_embedding_field_delete(const std::string& model_name) {
    std::shared_lock lock(mutex);
    bool found = false;

    for(const auto& collection: collections) {
        // will be deadlock if we try to acquire lock on collection here
        // caller of this function should have already acquired lock on collection
        const auto& embedding_fields = collection.second->get_embedding_fields_unsafe();

        for(const auto& embedding_field: embedding_fields) {
            if(embedding_field.embed.count(fields::model_config) != 0) {
                const auto& model_config = embedding_field.embed[fields::model_config];
                if(model_config["model_name"].get<std::string>() == model_name) {
                    found = true;
                    break;
                }
            }
        }
    }

    if(!found) {
        LOG(INFO) << "Deleting text embedder: " << model_name;
        TextEmbedderManager::get_instance().delete_text_embedder(model_name);
    }
}<|MERGE_RESOLUTION|>--- conflicted
+++ resolved
@@ -1415,17 +1415,7 @@
                           Index::NUM_CANDIDATES_DEFAULT_MIN);
     }
 
-<<<<<<< HEAD
-    auto drop_tokens_mode_op = magic_enum::enum_cast<drop_tokens_mode_t>(drop_tokens_mode_str);
-    drop_tokens_mode_t drop_tokens_mode;
-    if(drop_tokens_mode_op.has_value()) {
-        drop_tokens_mode = drop_tokens_mode_op.value();
-    }
-
     Option<nlohmann::json> result_op = collection->search(raw_query, search_fields, filter_query, facet_fields,
-=======
-    Option<nlohmann::json> result_op = collection->search(raw_query, search_fields, simple_filter_query, facet_fields,
->>>>>>> ff0d2596
                                                           sort_fields, num_typos,
                                                           per_page,
                                                           page,
@@ -1474,14 +1464,9 @@
                                                           stopwords_set,
                                                           facet_return_parent,
                                                           ref_include_fields_vec,
-                                                          drop_tokens_mode,
+                                                          drop_tokens_mode_str,
                                                           prioritize_num_matching_fields,
-<<<<<<< HEAD
                                                           group_missing_values);
-=======
-                                                          group_missing_values,
-                                                          drop_tokens_mode_str);
->>>>>>> ff0d2596
 
     uint64_t timeMillis = std::chrono::duration_cast<std::chrono::milliseconds>(
             std::chrono::high_resolution_clock::now() - begin).count();
