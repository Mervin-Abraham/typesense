--- conflicted
+++ resolved
@@ -1090,17 +1090,12 @@
                                                           facet_sample_percent,
                                                           facet_sample_threshold,
                                                           offset,
-<<<<<<< HEAD
-                                                          facet_index_type_t::HASH,
-                                                          stopwords_set
-                                                          );
-=======
                                                           HASH,
                                                           vector_query_hits,
                                                           remote_embedding_timeout_ms,
-                                                          remote_embedding_num_try
+                                                          remote_embedding_num_try,
+                                                          stopwords_set
                                                         );
->>>>>>> 438a53e0
 
     uint64_t timeMillis = std::chrono::duration_cast<std::chrono::milliseconds>(
             std::chrono::high_resolution_clock::now() - begin).count();
@@ -1545,4 +1540,4 @@
     }
 
     return Option<Collection*>(new_coll);
-}
+}