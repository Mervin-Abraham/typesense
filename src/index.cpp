--- conflicted
+++ resolved
@@ -1986,7 +1986,6 @@
                                           const std::string& collection_name) const {
     if (root == nullptr) {
         return Option(true);
-<<<<<<< HEAD
     }
 
     if (root->isOperator) {
@@ -2025,46 +2024,6 @@
         return filter_op;
     }
 
-=======
-    }
-
-    if (root->isOperator) {
-        uint32_t l_filter_ids_length = 0;
-        if (root->left != nullptr) {
-            auto rearrange_op = rearrange_filter_tree(root->left, l_filter_ids_length, collection_name);
-            if (!rearrange_op.ok()) {
-                return rearrange_op;
-            }
-        }
-
-        uint32_t r_filter_ids_length = 0;
-        if (root->right != nullptr) {
-            auto rearrange_op = rearrange_filter_tree(root->right, r_filter_ids_length, collection_name);
-            if (!rearrange_op.ok()) {
-                return rearrange_op;
-            }
-        }
-
-        if (root->filter_operator == AND) {
-            filter_ids_length = std::min(l_filter_ids_length, r_filter_ids_length);
-        } else {
-            filter_ids_length = l_filter_ids_length + r_filter_ids_length;
-        }
-
-        if (l_filter_ids_length > r_filter_ids_length) {
-            std::swap(root->left, root->right);
-        }
-
-        return Option(true);
-    }
-
-    filter_result_t result;
-    auto filter_op = do_filtering(root, result, collection_name);
-    if (!filter_op.ok()) {
-        return filter_op;
-    }
-
->>>>>>> 98a2a99c
     filter_ids_length = result.count;
     return Option(true);
 }
@@ -2133,7 +2092,6 @@
             result.count = ArrayUtils::or_scalar(
                     l_result.docs, l_result.count, r_result.docs,
                     r_result.count, &filtered_results);
-<<<<<<< HEAD
         }
 
         result.docs = filtered_results;
@@ -2154,28 +2112,6 @@
         return Option(true);
     }
 
-=======
-        }
-
-        result.docs = filtered_results;
-        if (l_result.reference_filter_result != nullptr || r_result.reference_filter_result != nullptr) {
-            copy_reference_ids(l_result.reference_filter_result != nullptr ? l_result : r_result, result);
-        }
-
-        return Option(true);
-    }
-
-    return do_filtering(root, result, collection_name);
-}
-
-Option<bool> Index::adaptive_filter(filter_node_t* const filter_tree_root,
-                                    filter_result_t& result,
-                                    const std::string& collection_name) const {
-    if (filter_tree_root == nullptr) {
-        return Option(true);
-    }
-
->>>>>>> 98a2a99c
     auto metrics = filter_tree_root->metrics;
     if (metrics != nullptr &&
     metrics->filter_exp_count > 2 &&
