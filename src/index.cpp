--- conflicted
+++ resolved
@@ -2254,14 +2254,11 @@
            search_params->drop_tokens_mode,
            facet_index_type,
            enable_typos_for_numerical_tokens,
-<<<<<<< HEAD
            enable_synonyms,
            synonym_prefix,
-           synonym_num_typos);
-=======
+           synonym_num_typos,
            search_params->enable_lazy_filter
            );
->>>>>>> c1b49ef0
 }
 
 void Index::collate_included_ids(const std::vector<token_t>& q_included_tokens,
@@ -2749,13 +2746,9 @@
                    const drop_tokens_param_t drop_tokens_mode,
                    facet_index_type_t facet_index_type,
                    bool enable_typos_for_numerical_tokens,
-<<<<<<< HEAD
                    bool enable_synonyms, bool synonym_prefix,
-                   uint32_t synonym_num_typos) const {
-
-=======
+                   uint32_t synonym_num_typos,
                    bool enable_lazy_filter) const {
->>>>>>> c1b49ef0
     std::shared_lock lock(mutex);
 
     auto filter_result_iterator = new filter_result_iterator_t(collection_name, this, filter_tree_root,
