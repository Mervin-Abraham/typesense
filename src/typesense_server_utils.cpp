--- conflicted
+++ resolved
@@ -437,11 +437,7 @@
 
     CollectionManager & collectionManager = CollectionManager::get_instance();
     collectionManager.init(&store, &app_thread_pool, config.get_max_memory_ratio(),
-<<<<<<< HEAD
-                           config.get_api_key(), quit_raft_service, batch_indexer, config.get_filter_by_max_ops());
-=======
-                           config.get_api_key(), quit_raft_service);
->>>>>>> a6a7c570
+                           config.get_api_key(), quit_raft_service, config.get_filter_by_max_ops());
 
     StopwordsManager& stopwordsManager = StopwordsManager::get_instance();
     stopwordsManager.init(&store);
