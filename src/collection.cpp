--- conflicted
+++ resolved
@@ -2780,16 +2780,13 @@
     const auto& max_facet_values = coll_args.max_facet_values;
     const auto& facet_return_parent = coll_args.facet_return_parent;
     const auto& voice_query = coll_args.voice_query;
-<<<<<<< HEAD
+    const auto& total = search_params->found_count;
     const auto& personalization_user_id = coll_args.personalization_user_id;
     const auto& personalization_model_id = coll_args.personalization_model_id;
     const auto& personalization_type = coll_args.personalization_type;
     const auto& personalization_user_field = coll_args.personalization_user_field;
     const auto& personalization_item_field = coll_args.personalization_item_field;
     const auto& personalization_n_events = coll_args.personalization_n_events;
-=======
-    const auto& total = search_params->found_count;
->>>>>>> 5a3d5dc3
 
     auto& raw_result_kvs = search_params->raw_result_kvs;
     auto& override_result_kvs = search_params->override_result_kvs;
