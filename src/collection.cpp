#include "collection.h"

#include <numeric>
#include <chrono>
#include <match_score.h>
#include <string_utils.h>
#include <art.h>
#include <rocksdb/write_batch.h>
#include <system_metrics.h>
#include <tokenizer.h>
#include <collection_manager.h>
#include <regex>
#include <list>
#include <posting.h>
#include "topster.h"
#include "logger.h"
#include "thread_local_vars.h"
#include "vector_query_ops.h"

const std::string override_t::MATCH_EXACT = "exact";
const std::string override_t::MATCH_CONTAINS = "contains";


struct sort_fields_guard_t {
    std::vector<sort_by> sort_fields_std;

    ~sort_fields_guard_t() {
        for(auto& sort_by_clause: sort_fields_std) {
            if(sort_by_clause.eval.ids) {
                delete [] sort_by_clause.eval.ids;
                sort_by_clause.eval.ids = nullptr;
                sort_by_clause.eval.size = 0;
            }
        }
    }
};

Collection::Collection(const std::string& name, const uint32_t collection_id, const uint64_t created_at,
                       const uint32_t next_seq_id, Store *store, const std::vector<field> &fields,
                       const std::string& default_sorting_field,
                       const float max_memory_ratio, const std::string& fallback_field_type,
                       const std::vector<std::string>& symbols_to_index,
                       const std::vector<std::string>& token_separators,
                       const bool enable_nested_fields):
        name(name), collection_id(collection_id), created_at(created_at),
        next_seq_id(next_seq_id), store(store),
        fields(fields), default_sorting_field(default_sorting_field), enable_nested_fields(enable_nested_fields),
        max_memory_ratio(max_memory_ratio),
        fallback_field_type(fallback_field_type), dynamic_fields({}),
        symbols_to_index(to_char_array(symbols_to_index)), token_separators(to_char_array(token_separators)),
        index(init_index()) {

    this->num_documents = 0;
}

Collection::~Collection() {
    std::unique_lock lock(mutex);
    delete index;
    delete synonym_index;
}

uint32_t Collection::get_next_seq_id() {
    std::shared_lock lock(mutex);
    store->increment(get_next_seq_id_key(name), 1);
    return next_seq_id++;
}

Option<doc_seq_id_t> Collection::to_doc(const std::string & json_str, nlohmann::json& document,
                                        const index_operation_t& operation,
                                        const DIRTY_VALUES dirty_values,
                                        const std::string& id) {
    try {
        document = nlohmann::json::parse(json_str);
    } catch(const std::exception& e) {
        LOG(ERROR) << "JSON error: " << e.what();
        return Option<doc_seq_id_t>(400, std::string("Bad JSON: ") + e.what());
    }

    if(!document.is_object()) {
        return Option<doc_seq_id_t>(400, "Bad JSON: not a properly formed document.");
    }

    if(document.count("id") != 0 && id != "" && document["id"] != id) {
        return Option<doc_seq_id_t>(400, "The `id` of the resource does not match the `id` in the JSON body.");
    }

    if(document.count("id") == 0 && !id.empty()) {
        // use the explicit ID (usually from a PUT request) if document body does not have it
        document["id"] = id;
    }

    if(document.count("id") != 0 && document["id"] == "") {
        return Option<doc_seq_id_t>(400, "The `id` should not be empty.");
    }

    if(document.count("id") == 0) {
        if(operation == UPDATE) {
            return Option<doc_seq_id_t>(400, "For update, the `id` key must be provided.");
        }
        // for UPSERT, EMPLACE or CREATE, if a document does not have an ID, we will treat it as a new doc
        uint32_t seq_id = get_next_seq_id();
        document["id"] = std::to_string(seq_id);
        return Option<doc_seq_id_t>(doc_seq_id_t{seq_id, true});
    } else {
        if(!document["id"].is_string()) {
            return Option<doc_seq_id_t>(400, "Document's `id` field should be a string.");
        }

        const std::string& doc_id = document["id"];

        // try to get the corresponding sequence id from disk if present
        std::string seq_id_str;
        StoreStatus seq_id_status = store->get(get_doc_id_key(doc_id), seq_id_str);

        if(seq_id_status == StoreStatus::ERROR) {
            return Option<doc_seq_id_t>(500, "Error fetching the sequence key for document with id: " + doc_id);
        }

        if(seq_id_status == StoreStatus::FOUND) {
            if(operation == CREATE) {
                return Option<doc_seq_id_t>(409, std::string("A document with id ") + doc_id + " already exists.");
            }

            // UPSERT, EMPLACE or UPDATE
            uint32_t seq_id = (uint32_t) std::stoul(seq_id_str);
            return Option<doc_seq_id_t>(doc_seq_id_t{seq_id, false});

        } else {
            if(operation == UPDATE) {
                // for UPDATE, a document with given ID must be found
                return Option<doc_seq_id_t>(404, "Could not find a document with id: " + doc_id);
            } else {
                // for UPSERT, EMPLACE or CREATE, if a document with given ID is not found, we will treat it as a new doc
                uint32_t seq_id = get_next_seq_id();
                return Option<doc_seq_id_t>(doc_seq_id_t{seq_id, true});
            }
        }
    }
}

nlohmann::json Collection::get_summary_json() const {
    std::shared_lock lock(mutex);

    nlohmann::json json_response;

    json_response["name"] = name;
    json_response["num_documents"] = num_documents.load();
    json_response["created_at"] = created_at.load();
    json_response["enable_nested_fields"] = enable_nested_fields;
    json_response["token_separators"] = nlohmann::json::array();
    json_response["symbols_to_index"] = nlohmann::json::array();

    for(auto c: symbols_to_index) {
        json_response["symbols_to_index"].push_back(std::string(1, c));
    }

    for(auto c: token_separators) {
        json_response["token_separators"].push_back(std::string(1, c));
    }

    nlohmann::json fields_arr;

    for(const field & coll_field: fields) {
        nlohmann::json field_json;
        field_json[fields::name] = coll_field.name;
        field_json[fields::type] = coll_field.type;
        field_json[fields::facet] = coll_field.facet;
        field_json[fields::optional] = coll_field.optional;
        field_json[fields::index] = coll_field.index;
        field_json[fields::sort] = coll_field.sort;
        field_json[fields::infix] = coll_field.infix;
        field_json[fields::locale] = coll_field.locale;
        field_json[fields::nested] = coll_field.nested;

        if(coll_field.nested) {
            field_json[fields::nested_array] = coll_field.nested_array;
        }

        if(coll_field.num_dim > 0) {
            field_json[fields::num_dim] = coll_field.num_dim;
        }

        fields_arr.push_back(field_json);
    }

    json_response["fields"] = fields_arr;
    json_response["default_sorting_field"] = default_sorting_field;
    return json_response;
}

Option<nlohmann::json> Collection::add(const std::string & json_str,
                                       const index_operation_t& operation, const std::string& id,
                                       const DIRTY_VALUES& dirty_values) {
    nlohmann::json document;
    std::vector<std::string> json_lines = {json_str};
    const nlohmann::json& res = add_many(json_lines, document, operation, id, dirty_values, false, false);

    if(!res["success"].get<bool>()) {
        nlohmann::json res_doc;

        try {
            res_doc = nlohmann::json::parse(json_lines[0]);
        } catch(const std::exception& e) {
            LOG(ERROR) << "JSON error: " << e.what();
            return Option<nlohmann::json>(400, std::string("Bad JSON: ") + e.what());
        }

        return Option<nlohmann::json>(res_doc["code"].get<size_t>(), res_doc["error"].get<std::string>());
    }

    return Option<nlohmann::json>(document);
}

nlohmann::json Collection::add_many(std::vector<std::string>& json_lines, nlohmann::json& document,
                                    const index_operation_t& operation, const std::string& id,
                                    const DIRTY_VALUES& dirty_values, const bool& return_doc, const bool& return_id) {
    //LOG(INFO) << "Memory ratio. Max = " << max_memory_ratio << ", Used = " << SystemMetrics::used_memory_ratio();
    std::vector<index_record> index_records;

    const size_t index_batch_size = 1000;
    size_t num_indexed = 0;
    //bool exceeds_memory_limit = false;

    // ensures that document IDs are not repeated within the same batch
    std::set<std::string> batch_doc_ids;

    for(size_t i=0; i < json_lines.size(); i++) {
        const std::string & json_line = json_lines[i];
        Option<doc_seq_id_t> doc_seq_id_op = to_doc(json_line, document, operation, dirty_values, id);

        const uint32_t seq_id = doc_seq_id_op.ok() ? doc_seq_id_op.get().seq_id : 0;
        index_record record(i, seq_id, document, operation, dirty_values);

        // NOTE: we overwrite the input json_lines with result to avoid memory pressure

        record.is_update = false;
        bool repeated_doc = false;

        if(!doc_seq_id_op.ok()) {
            record.index_failure(doc_seq_id_op.code(), doc_seq_id_op.error());
        } else {
            const std::string& doc_id = record.doc["id"].get<std::string>();
            repeated_doc = (batch_doc_ids.find(doc_id) != batch_doc_ids.end());

            if(repeated_doc) {
                // when a document repeats, we send the batch until this document so that we can deal with conflicts
                i--;
                goto do_batched_index;
            }

            record.is_update = !doc_seq_id_op.get().is_new;

            if(record.is_update) {
                get_document_from_store(get_seq_id_key(seq_id), record.old_doc);
            }

            batch_doc_ids.insert(doc_id);

            // if `fallback_field_type` or `dynamic_fields` is enabled, update schema first before indexing
            if(!fallback_field_type.empty() || !dynamic_fields.empty() || !nested_fields.empty()) {
                std::vector<field> new_fields;
                std::unique_lock lock(mutex);

                Option<bool> new_fields_op = detect_new_fields(record.doc, dirty_values,
                                                               search_schema, dynamic_fields,
                                                               nested_fields,
                                                               fallback_field_type,
                                                               record.is_update,
                                                               new_fields,
                                                               enable_nested_fields);
                if(!new_fields_op.ok()) {
                    record.index_failure(new_fields_op.code(), new_fields_op.error());
                }

                else if(!new_fields.empty()) {
                    bool found_new_field = false;
                    for(auto& new_field: new_fields) {
                        if(search_schema.find(new_field.name) == search_schema.end()) {
                            found_new_field = true;
                            search_schema.emplace(new_field.name, new_field);
                            fields.emplace_back(new_field);
                            if(new_field.nested) {
                                nested_fields.emplace(new_field.name, new_field);
                            }
                        }
                    }

                    if(found_new_field) {
                        auto persist_op = persist_collection_meta();
                        if(!persist_op.ok()) {
                            record.index_failure(persist_op.code(), persist_op.error());
                        } else {
                            index->refresh_schemas(new_fields, {});
                        }
                    }
                }
            }
        }

        index_records.emplace_back(std::move(record));

        do_batched_index:

        if((i+1) % index_batch_size == 0 || i == json_lines.size()-1 || repeated_doc) {
            batch_index(index_records, json_lines, num_indexed, return_doc, return_id);

            // to return the document for the single doc add cases
            if(index_records.size() == 1) {
                const auto& rec = index_records[0];
                document = rec.is_update ? rec.new_doc : rec.doc;
                remove_flat_fields(document);
            }
            index_records.clear();
            batch_doc_ids.clear();
        }
    }

    nlohmann::json resp_summary;
    resp_summary["num_imported"] = num_indexed;
    resp_summary["success"] = (num_indexed == json_lines.size());

    return resp_summary;
}

bool Collection::is_exceeding_memory_threshold() const {
    return SystemMetrics::used_memory_ratio() > max_memory_ratio;
}

void Collection::batch_index(std::vector<index_record>& index_records, std::vector<std::string>& json_out,
                             size_t &num_indexed, const bool& return_doc, const bool& return_id) {

    batch_index_in_memory(index_records);

    // store only documents that were indexed in-memory successfully
    for(auto& index_record: index_records) {
        nlohmann::json res;

        if(index_record.indexed.ok()) {
            if(index_record.is_update) {
                remove_flat_fields(index_record.new_doc);
                const std::string& serialized_json = index_record.new_doc.dump(-1, ' ', false, nlohmann::detail::error_handler_t::ignore);
                bool write_ok = store->insert(get_seq_id_key(index_record.seq_id), serialized_json);

                if(!write_ok) {
                    // we will attempt to reindex the old doc on a best-effort basis
                    LOG(ERROR) << "Update to disk failed. Will restore old document";
                    remove_document(index_record.new_doc, index_record.seq_id, false);
                    index_in_memory(index_record.old_doc, index_record.seq_id, index_record.operation, index_record.dirty_values);
                    index_record.index_failure(500, "Could not write to on-disk storage.");
                } else {
                    num_indexed++;
                    index_record.index_success();
                }

            } else {
                // remove flattened field values before storing on disk
                remove_flat_fields(index_record.doc);

                const std::string& seq_id_str = std::to_string(index_record.seq_id);
                const std::string& serialized_json = index_record.doc.dump(-1, ' ', false,
                                                                           nlohmann::detail::error_handler_t::ignore);

                rocksdb::WriteBatch batch;
                batch.Put(get_doc_id_key(index_record.doc["id"]), seq_id_str);
                batch.Put(get_seq_id_key(index_record.seq_id), serialized_json);
                bool write_ok = store->batch_write(batch);

                if(!write_ok) {
                    // remove from in-memory store to keep the state synced
                    LOG(ERROR) << "Write to disk failed. Will restore old document";
                    remove_document(index_record.doc, index_record.seq_id, false);
                    index_record.index_failure(500, "Could not write to on-disk storage.");
                } else {
                    num_indexed++;
                    index_record.index_success();
                }
            }
            res["success"] = index_record.indexed.ok();

            if (return_doc & index_record.indexed.ok()) {
                res["document"] = index_record.is_update ? index_record.new_doc : index_record.doc;
            }
            if (return_id & index_record.indexed.ok()) {
                res["id"] = index_record.is_update ? index_record.new_doc["id"] : index_record.doc["id"];
            }
            if(!index_record.indexed.ok()) {
                res["document"] = json_out[index_record.position];
                res["error"] = index_record.indexed.error();
                res["code"] = index_record.indexed.code();
            }
        } else {
            res["success"] = false;
            res["document"] = json_out[index_record.position];
            res["error"] = index_record.indexed.error();
            res["code"] = index_record.indexed.code();
        }

        json_out[index_record.position] = res.dump(-1, ' ', false,
                                                   nlohmann::detail::error_handler_t::ignore);
    }
}

Option<uint32_t> Collection::index_in_memory(nlohmann::json &document, uint32_t seq_id,
                                             const index_operation_t op, const DIRTY_VALUES& dirty_values) {
    std::unique_lock lock(mutex);

    Option<uint32_t> validation_op = Index::validate_index_in_memory(document, seq_id, default_sorting_field,
                                                                     search_schema, op,
                                                                     fallback_field_type, dirty_values);

    if(!validation_op.ok()) {
        return validation_op;
    }

    index_record rec(0, seq_id, document, op, dirty_values);

    std::vector<index_record> index_batch;
    index_batch.emplace_back(std::move(rec));
    Index::batch_memory_index(index, index_batch, default_sorting_field, search_schema,
                              fallback_field_type, token_separators, symbols_to_index, true);

    num_documents += 1;
    return Option<>(200);
}

size_t Collection::batch_index_in_memory(std::vector<index_record>& index_records) {
    std::unique_lock lock(mutex);
    size_t num_indexed = Index::batch_memory_index(index, index_records, default_sorting_field,
                                                   search_schema, fallback_field_type,
                                                   token_separators, symbols_to_index, true);
    num_documents += num_indexed;
    return num_indexed;
}

void Collection::curate_results(string& actual_query, const string& filter_query,
                                bool enable_overrides, bool already_segmented,
                                const std::map<size_t, std::vector<std::string>>& pinned_hits,
                                const std::vector<std::string>& hidden_hits,
                                std::vector<std::pair<uint32_t, uint32_t>>& included_ids,
                                std::vector<uint32_t>& excluded_ids,
                                std::vector<const override_t*>& filter_overrides,
                                bool& filter_curated_hits,
                                std::string& curated_sort_by) const {

    std::set<uint32_t> excluded_set;

    // If pinned or hidden hits are provided, they take precedence over overrides

    // have to ensure that hidden hits take precedence over included hits
    if(!hidden_hits.empty()) {
        for(const auto & hit: hidden_hits) {
            Option<uint32_t> seq_id_op = doc_id_to_seq_id(hit);
            if(seq_id_op.ok()) {
                excluded_ids.push_back(seq_id_op.get());
                excluded_set.insert(seq_id_op.get());
            }
        }
    }

    std::string query = actual_query;

    if(enable_overrides && !overrides.empty()) {
        StringUtils::tolowercase(query);

        for(const auto& override_kv: overrides) {
            const auto& override = override_kv.second;

            auto now_epoch = int64_t(std::time(0));
            if(override.effective_from_ts != -1 && now_epoch < override.effective_from_ts) {
                continue;
            }

            if(override.effective_to_ts != -1 && now_epoch > override.effective_to_ts) {
                continue;
            }

            // ID-based overrides are applied first as they take precedence over filter-based overrides
            if(!override.filter_by.empty()) {
                filter_overrides.push_back(&override);
            }

            bool filter_by_match = (override.rule.query.empty() && override.rule.match.empty() &&
                                   !override.rule.filter_by.empty() && override.rule.filter_by == filter_query);

            bool query_match = (override.rule.match == override_t::MATCH_EXACT && override.rule.query == query) ||
                   (override.rule.match == override_t::MATCH_CONTAINS &&
                    StringUtils::contains_word(query, override.rule.query));

            if (filter_by_match || query_match) {
                if(!override.rule.filter_by.empty() && override.rule.filter_by != filter_query) {
                    continue;
                }

                // have to ensure that dropped hits take precedence over added hits
                for(const auto & hit: override.drop_hits) {
                    Option<uint32_t> seq_id_op = doc_id_to_seq_id(hit.doc_id);
                    if(seq_id_op.ok()) {
                        excluded_ids.push_back(seq_id_op.get());
                        excluded_set.insert(seq_id_op.get());
                    }
                }

                for(const auto & hit: override.add_hits) {
                    Option<uint32_t> seq_id_op = doc_id_to_seq_id(hit.doc_id);
                    if(!seq_id_op.ok()) {
                        continue;
                    }
                    uint32_t seq_id = seq_id_op.get();
                    bool excluded = (excluded_set.count(seq_id) != 0);
                    if(!excluded) {
                        included_ids.emplace_back(seq_id, hit.position);
                    }
                }

                if(!override.replace_query.empty()) {
                    actual_query = override.replace_query;
                } else if(override.remove_matched_tokens && override.filter_by.empty()) {
                    // don't prematurely remove tokens from query because dynamic filtering will require them
                    StringUtils::replace_all(query, override.rule.query, "");
                    StringUtils::trim(query);
                    if(query.empty()) {
                        query = "*";
                    }

                    actual_query = query;
                }

                filter_curated_hits = override.filter_curated_hits;
                curated_sort_by = override.sort_by;

                if(override.stop_processing) {
                    break;
                }
            }
        }
    }

    if(!pinned_hits.empty()) {
        for(const auto& pos_ids: pinned_hits) {
            size_t pos = pos_ids.first;
            for(const std::string& id: pos_ids.second) {
                Option<uint32_t> seq_id_op = doc_id_to_seq_id(id);
                if(!seq_id_op.ok()) {
                    continue;
                }
                uint32_t seq_id = seq_id_op.get();
                bool excluded = (excluded_set.count(seq_id) != 0);
                if(!excluded) {
                    included_ids.emplace_back(seq_id, pos);
                }
            }
        }
    }
}

Option<bool> Collection::validate_and_standardize_sort_fields(const std::vector<sort_by> & sort_fields,
                                                              std::vector<sort_by>& sort_fields_std,
                                                              const bool is_wildcard_query) const {

    size_t num_sort_expressions = 0;

    for(size_t i = 0; i < sort_fields.size(); i++) {
        const sort_by& _sort_field = sort_fields[i];
        sort_by sort_field_std(_sort_field.name, _sort_field.order);

        if(sort_field_std.name.back() == ')') {
            // check if this is a geo field or text match field
            size_t paran_start = 0;
            while(paran_start < sort_field_std.name.size() && sort_field_std.name[paran_start] != '(') {
                paran_start++;
            }

            const std::string& actual_field_name = sort_field_std.name.substr(0, paran_start);
            const auto field_it = search_schema.find(actual_field_name);

            if(actual_field_name == sort_field_const::text_match) {
                std::vector<std::string> match_parts;
                const std::string& match_config = sort_field_std.name.substr(paran_start+1, sort_field_std.name.size() - paran_start - 2);
                StringUtils::split(match_config, match_parts, ":");
                if(match_parts.size() != 2 || match_parts[0] != "buckets") {
                    return Option<bool>(400, "Invalid sorting parameter passed for _text_match.");
                }

                if(!StringUtils::is_uint32_t(match_parts[1])) {
                    return Option<bool>(400, "Invalid value passed for _text_match `buckets` configuration.");
                }

                sort_field_std.name = actual_field_name;
                sort_field_std.text_match_buckets = std::stoll(match_parts[1]);

            } else if(actual_field_name == sort_field_const::eval) {
                const std::string& filter_exp = sort_field_std.name.substr(paran_start + 1,
                                                                           sort_field_std.name.size() - paran_start -
                                                                           2);
                Option<bool> parse_filter_op = filter::parse_filter_query(filter_exp, search_schema,
                                                                          store, "", sort_field_std.eval.filter_tree_root);
                if(!parse_filter_op.ok()) {
                    return Option<bool>(parse_filter_op.code(), "Error parsing eval expression in sort_by clause.");
                }

                sort_field_std.name = actual_field_name;
                num_sort_expressions++;

            } else {
                if(field_it == search_schema.end()) {
                    std::string error = "Could not find a field named `" + actual_field_name + "` in the schema for sorting.";
                    return Option<bool>(404, error);
                }

                std::string error = "Bad syntax for sorting field `" + actual_field_name + "`";

                if(!field_it.value().is_geopoint()) {
                    // check for null value order
                    const std::string& sort_params_str = sort_field_std.name.substr(paran_start + 1,
                                                                                     sort_field_std.name.size() -
                                                                                     paran_start - 2);

                    std::vector<std::string> param_parts;
                    StringUtils::split(sort_params_str, param_parts, ":");

                    if(param_parts.size() != 2) {
                        return Option<bool>(400, error);
                    }

                    if(param_parts[0] != sort_field_const::missing_values) {
                        return Option<bool>(400, error);
                    }

                    auto missing_values_op = magic_enum::enum_cast<sort_by::missing_values_t>(param_parts[1]);
                    if(missing_values_op.has_value()) {
                        sort_field_std.missing_values = missing_values_op.value();
                    } else {
                        return Option<bool>(400, error);
                    }
                }

                else {
                    const std::string& geo_coordstr = sort_field_std.name.substr(paran_start+1, sort_field_std.name.size() - paran_start - 2);

                    // e.g. geopoint_field(lat1, lng1, exclude_radius: 10 miles)

                    std::vector<std::string> geo_parts;
                    StringUtils::split(geo_coordstr, geo_parts, ",");

                    if(geo_parts.size() != 2 && geo_parts.size() != 3) {
                        return Option<bool>(400, error);
                    }

                    if(!StringUtils::is_float(geo_parts[0]) || !StringUtils::is_float(geo_parts[1])) {
                        return Option<bool>(400, error);
                    }

                    if(geo_parts.size() == 3) {
                        // try to parse the exclude radius option
                        bool is_exclude_option = false;

                        if(StringUtils::begins_with(geo_parts[2], sort_field_const::exclude_radius)) {
                            is_exclude_option = true;
                        } else if(StringUtils::begins_with(geo_parts[2], sort_field_const::precision)) {
                            is_exclude_option = false;
                        } else {
                            return Option<bool>(400, error);
                        }

                        std::vector<std::string> param_parts;
                        StringUtils::split(geo_parts[2], param_parts, ":");

                        if(param_parts.size() != 2) {
                            return Option<bool>(400, error);
                        }

                        // param_parts[1] is the value, in either "20km" or "20 km" format

                        if(param_parts[1].size() < 2) {
                            return Option<bool>(400, error);
                        }

                        std::string unit = param_parts[1].substr(param_parts[1].size()-2, 2);

                        if(unit != "km" && unit != "mi") {
                            return Option<bool>(400, "Sort field's parameter unit must be either `km` or `mi`.");
                        }

                        std::vector<std::string> dist_values;
                        StringUtils::split(param_parts[1], dist_values, unit);

                        if(dist_values.size() != 1) {
                            return Option<bool>(400, error);
                        }

                        if(!StringUtils::is_float(dist_values[0])) {
                            return Option<bool>(400, error);
                        }

                        int32_t value_meters;

                        if(unit == "km") {
                            value_meters = std::stof(dist_values[0]) * 1000;
                        } else if(unit == "mi") {
                            value_meters = std::stof(dist_values[0]) * 1609.34;
                        } else {
                            return Option<bool>(400, "Sort field's parameter "
                                                     "unit must be either `km` or `mi`.");
                        }

                        if(value_meters <= 0) {
                            return Option<bool>(400, "Sort field's parameter must be a positive number.");
                        }

                        if(is_exclude_option) {
                            sort_field_std.exclude_radius = value_meters;
                        } else {
                            sort_field_std.geo_precision = value_meters;
                        }
                    }

                    double lat = std::stod(geo_parts[0]);
                    double lng = std::stod(geo_parts[1]);
                    int64_t lat_lng = GeoPoint::pack_lat_lng(lat, lng);
                    sort_field_std.geopoint = lat_lng;
                }

                sort_field_std.name = actual_field_name;
            }
        }

        if (sort_field_std.name != sort_field_const::text_match && sort_field_std.name != sort_field_const::eval) {
            const auto field_it = search_schema.find(sort_field_std.name);
            if(field_it == search_schema.end() || !field_it.value().sort || !field_it.value().index) {
                std::string error = "Could not find a field named `" + sort_field_std.name +
                                    "` in the schema for sorting.";
                return Option<bool>(404, error);
            }
        }

        StringUtils::toupper(sort_field_std.order);

        if(sort_field_std.order != sort_field_const::asc && sort_field_std.order != sort_field_const::desc) {
            std::string error = "Order for field` " + sort_field_std.name + "` should be either ASC or DESC.";
            return Option<bool>(400, error);
        }

        sort_fields_std.emplace_back(sort_field_std);
    }

    /*
      1. Empty: [match_score, dsf] upstream
      2. ONE  : [usf, match_score]
      3. TWO  : [usf1, usf2, match_score]
      4. THREE: do nothing
    */
    if(sort_fields_std.empty()) {
        if(!is_wildcard_query) {
            sort_fields_std.emplace_back(sort_field_const::text_match, sort_field_const::desc);
        }

        if(!default_sorting_field.empty()) {
            sort_fields_std.emplace_back(default_sorting_field, sort_field_const::desc);
        } else {
            sort_fields_std.emplace_back(sort_field_const::seq_id, sort_field_const::desc);
        }
    }

    bool found_match_score = false;
    for(const auto & sort_field : sort_fields_std) {
        if(sort_field.name == sort_field_const::text_match) {
            found_match_score = true;
            break;
        }
    }

    if(!found_match_score && !is_wildcard_query && sort_fields.size() < 3) {
        sort_fields_std.emplace_back(sort_field_const::text_match, sort_field_const::desc);
    }

    if(sort_fields_std.size() > 3) {
        std::string message = "Only upto 3 sort_by fields can be specified.";
        return Option<bool>(422, message);
    }

    if(num_sort_expressions > 1) {
        std::string message = "Only one sorting eval expression is allowed.";
        return Option<bool>(422, message);
    }

    return Option<bool>(true);
}

Option<bool> Collection::extract_field_name(const std::string& field_name,
                                            const tsl::htrie_map<char, field>& search_schema,
                                            std::vector<std::string>& processed_search_fields,
                                            const bool extract_only_string_fields,
                                            const bool enable_nested_fields) {
    if(field_name == "id") {
        processed_search_fields.push_back(field_name);
        return Option<bool>(true);
    }

    auto prefix_it = search_schema.equal_prefix_range(field_name);
    bool field_found = false;

    for(auto kv = prefix_it.first; kv != prefix_it.second; ++kv) {
        bool exact_key_match = (kv.key().size() == field_name.size());
        bool exact_primitive_match = exact_key_match && !kv.value().is_object();

        if(extract_only_string_fields && !kv.value().is_string()) {
            if(exact_primitive_match) {
                // upstream needs to be returned an error
                return Option<bool>(400, "Field `" + field_name + "` should be a string or a string array.");
            }

            continue;
        }

        // field_name prefix must be followed by a "." to indicate an object search
        if (exact_primitive_match || (enable_nested_fields && kv.key().size() > field_name.size() &&
                                      kv.key()[field_name.size()] == '.')) {
            processed_search_fields.push_back(kv.key());
            field_found = true;
        }
    }

    if(!field_found) {
        std::string error = "Could not find a field named `" + field_name + "` in the schema.";
        return Option<bool>(404, error);
    }

    return Option<bool>(true);
}

Option<nlohmann::json> Collection::search(const std::string & raw_query,
                                  const std::vector<std::string>& raw_search_fields,
                                  const std::string & filter_query, const std::vector<std::string>& facet_fields,
                                  const std::vector<sort_by> & sort_fields, const std::vector<uint32_t>& num_typos,
                                  const size_t per_page, const size_t page,
                                  token_ordering token_order, const std::vector<bool>& prefixes,
                                  const size_t drop_tokens_threshold,
                                  const spp::sparse_hash_set<std::string> & include_fields,
                                  const spp::sparse_hash_set<std::string> & exclude_fields,
                                  const size_t max_facet_values,
                                  const std::string & simple_facet_query,
                                  const size_t snippet_threshold,
                                  const size_t highlight_affix_num_tokens,
                                  const std::string& highlight_full_fields,
                                  size_t typo_tokens_threshold,
                                  const std::string& pinned_hits_str,
                                  const std::string& hidden_hits_str,
                                  const std::vector<std::string>& raw_group_by_fields,
                                  size_t group_limit,
                                  const std::string& highlight_start_tag,
                                  const std::string& highlight_end_tag,
                                  std::vector<uint32_t> raw_query_by_weights,
                                  size_t limit_hits,
                                  bool prioritize_exact_match,
                                  bool pre_segmented_query,
                                  bool enable_overrides,
                                  const std::string& highlight_fields,
                                  const bool exhaustive_search,
                                  const size_t search_stop_millis,
                                  const size_t min_len_1typo,
                                  const size_t min_len_2typo,
                                  enable_t split_join_tokens,
                                  const size_t max_candidates,
                                  const std::vector<enable_t>& infixes,
                                  const size_t max_extra_prefix,
                                  const size_t max_extra_suffix,
                                  const size_t facet_query_num_typos,
                                  const size_t filter_curated_hits_option,
                                  const bool prioritize_token_position,
                                  const std::string& vector_query_str,
<<<<<<< HEAD
                                  const size_t facet_sample_percent,
                                  const size_t facet_sample_threshold) const {
=======
                                  const bool enable_highlight_v1,
                                  const uint64_t search_time_start_us) const {
>>>>>>> f380bd5f

    std::shared_lock lock(mutex);

    // setup thread local vars
    search_stop_us = search_stop_millis * 1000;
    search_begin_us = (search_time_start_us != 0) ? search_time_start_us :
                      std::chrono::duration_cast<std::chrono::microseconds>(
                           std::chrono::system_clock::now().time_since_epoch()).count();
    search_cutoff = false;

    if(raw_query != "*" && raw_search_fields.empty()) {
        return Option<nlohmann::json>(400, "No search fields specified for the query.");
    }

    if(!raw_search_fields.empty() && !raw_query_by_weights.empty() &&
        raw_search_fields.size() != raw_query_by_weights.size()) {
        return Option<nlohmann::json>(400, "Number of weights in `query_by_weights` does not match "
                                           "number of `query_by` fields.");
    }

    if(!raw_group_by_fields.empty() && (group_limit == 0 || group_limit > GROUP_LIMIT_MAX)) {
        return Option<nlohmann::json>(400, "Value of `group_limit` must be between 1 and " +
                                      std::to_string(GROUP_LIMIT_MAX) + ".");
    }

    if(!raw_search_fields.empty() && raw_search_fields.size() != num_typos.size()) {
        if(num_typos.size() != 1) {
            return Option<nlohmann::json>(400, "Number of values in `num_typos` does not match "
                                               "number of `query_by` fields.");
        }
    }

    if(!raw_search_fields.empty() && raw_search_fields.size() != prefixes.size()) {
        if(prefixes.size() != 1) {
            return Option<nlohmann::json>(400, "Number of prefix values in `prefix` does not match "
                                               "number of `query_by` fields.");
        }
    }

    if(!raw_search_fields.empty() && raw_search_fields.size() != infixes.size()) {
        if(infixes.size() != 1) {
            return Option<nlohmann::json>(400, "Number of infix values in `infix` does not match "
                                               "number of `query_by` fields.");
        }
    }

    if(facet_sample_percent > 100) {
        return Option<nlohmann::json>(400, "Value of `facet_sample_percent` must be less than 100.");
    }

    if(raw_group_by_fields.empty()) {
        group_limit = 0;
    }

    vector_query_t vector_query;
    if(!vector_query_str.empty()) {
        if(raw_query != "*") {
            return Option<nlohmann::json>(400, "Vector query is supported only on wildcard (q=*) searches.");
        }

        auto parse_vector_op = VectorQueryOps::parse_vector_query_str(vector_query_str, vector_query, this);
        if(!parse_vector_op.ok()) {
            return Option<nlohmann::json>(400, parse_vector_op.error());
        }

        auto vector_field_it = search_schema.find(vector_query.field_name);
        if(vector_field_it == search_schema.end() || vector_field_it.value().num_dim == 0) {
            return Option<nlohmann::json>(400, "Field `" + vector_query.field_name + "` does not have a vector query index.");
        }

        if(vector_field_it.value().num_dim != vector_query.values.size()) {
            return Option<nlohmann::json>(400, "Query field `" + vector_query.field_name + "` must have " +
                                               std::to_string(vector_field_it.value().num_dim) + " dimensions.");
        }
    }

    // validate search fields
    std::vector<std::string> processed_search_fields;
    std::vector<uint32_t> query_by_weights;

    for(size_t i = 0; i < raw_search_fields.size(); i++) {
        const std::string& field_name = raw_search_fields[i];
        if(field_name == "id") {
            // `id` field needs to be handled separately, we will not handle for now
            std::string error = "Cannot use `id` as a query by field.";
            return Option<nlohmann::json>(400, error);
        }

        std::vector<std::string> expanded_search_fields;
        auto field_op = extract_field_name(field_name, search_schema, expanded_search_fields, true, enable_nested_fields);
        if(!field_op.ok()) {
            return Option<nlohmann::json>(field_op.code(), field_op.error());
        }

        for(const auto& expanded_search_field: expanded_search_fields) {
            processed_search_fields.push_back(expanded_search_field);
            if(!raw_query_by_weights.empty()) {
                query_by_weights.push_back(raw_query_by_weights[i]);
            }
        }
    }

    if(!query_by_weights.empty() && processed_search_fields.size() != query_by_weights.size()) {
        std::string error = "Error, query_by_weights.size != query_by.size.";
        return Option<nlohmann::json>(400, error);
    }

    for(const std::string & field_name: processed_search_fields) {
        field search_field = search_schema.at(field_name);

        if(!search_field.index) {
            std::string error = "Field `" + field_name + "` is marked as a non-indexed field in the schema.";
            return Option<nlohmann::json>(400, error);
        }

        if(search_field.type != field_types::STRING && search_field.type != field_types::STRING_ARRAY) {
            std::string error = "Field `" + field_name + "` should be a string or a string array.";
            return Option<nlohmann::json>(400, error);
        }
    }

    // validate group by fields
    std::vector<std::string> group_by_fields;

    for(const std::string& field_name: raw_group_by_fields) {
        auto field_op = extract_field_name(field_name, search_schema, group_by_fields, false, enable_nested_fields);
        if(!field_op.ok()) {
            return Option<nlohmann::json>(404, field_op.error());
        }
    }

    for(const std::string& field_name: group_by_fields) {
        if(field_name == "id") {
            std::string error = "Cannot use `id` as a group by field.";
            return Option<nlohmann::json>(400, error);
        }

        field search_field = search_schema.at(field_name);

        // must be a facet field
        if(!search_field.is_facet()) {
            std::string error = "Group by field `" + field_name + "` should be a facet field.";
            return Option<nlohmann::json>(400, error);
        }
    }

    std::vector<std::string> include_fields_vec;
    std::vector<std::string> exclude_fields_vec;
    tsl::htrie_set<char> include_fields_full;
    tsl::htrie_set<char> exclude_fields_full;

    for(auto& f_name: include_fields) {
        auto field_op = extract_field_name(f_name, search_schema, include_fields_vec, false, enable_nested_fields);
        if(!field_op.ok()) {
            if(field_op.code() == 404) {
                // field need not be part of schema to be included (could be a stored value in the doc)
                include_fields_vec.push_back(f_name);
                continue;
            }
            return Option<nlohmann::json>(field_op.code(), field_op.error());
        }
    }

    for(auto& f_name: exclude_fields) {
        if(f_name == "out_of") {
            // `out_of` is strictly a meta-field, but we handle it since it's useful
            continue;
        }

        auto field_op = extract_field_name(f_name, search_schema, exclude_fields_vec, false, enable_nested_fields);
        if(!field_op.ok()) {
            if(field_op.code() == 404) {
                // field need not be part of schema to be excluded (could be a stored value in the doc)
                exclude_fields_vec.push_back(f_name);
                continue;
            }
            return Option<nlohmann::json>(field_op.code(), field_op.error());
        }
    }

    for(auto& f_name: include_fields_vec) {
        include_fields_full.insert(f_name);
    }

    for(auto& f_name: exclude_fields_vec) {
        exclude_fields_full.insert(f_name);
    }


    // process weights for search fields
    std::vector<std::string> reordered_search_fields;
    std::vector<search_field_t> weighted_search_fields;
    process_search_field_weights(processed_search_fields, query_by_weights, weighted_search_fields, reordered_search_fields);

    const std::vector<std::string>& search_fields = reordered_search_fields.empty() ? processed_search_fields
                                                                                    : reordered_search_fields;
    std::vector<facet> facets;

    const std::string doc_id_prefix = std::to_string(collection_id) + "_" + DOC_ID_PREFIX + "_";
    filter_node_t* filter_tree_root = nullptr;
    Option<bool> parse_filter_op = filter::parse_filter_query(filter_query, search_schema,
                                                              store, doc_id_prefix, filter_tree_root);
    if(!parse_filter_op.ok()) {
        return Option<nlohmann::json>(parse_filter_op.code(), parse_filter_op.error());
    }

    // validate facet fields
    for(const std::string & facet_field: facet_fields) {
        
        const auto& res = parse_facet(facet_field, facets);
        if(!res.ok()){
            return Option<nlohmann::json>(res.code(), res.error());
        }
    }

    // parse facet query
    facet_query_t facet_query = {"", ""};

    if(!simple_facet_query.empty()) {
        size_t found_colon_index = simple_facet_query.find(':');

        if(found_colon_index == std::string::npos) {
            std::string error = "Facet query must be in the `facet_field: value` format.";
            return Option<nlohmann::json>(400, error);
        }

        if(facet_fields.empty()) {
            std::string error = "The `facet_query` parameter is supplied without a `facet_by` parameter.";
            return Option<nlohmann::json>(400, error);
        }

        std::string&& facet_query_fname = simple_facet_query.substr(0, found_colon_index);
        StringUtils::trim(facet_query_fname);

        std::string&& facet_query_value = simple_facet_query.substr(found_colon_index+1, std::string::npos);
        StringUtils::trim(facet_query_value);

        if(facet_query_value.empty()) {
            // empty facet value, we will treat it as no facet query
            facet_query = {"", ""};
        } else {
            // facet query field must be part of facet fields requested
            facet_query = { StringUtils::trim(facet_query_fname), facet_query_value };
            if(std::find(facet_fields.begin(), facet_fields.end(), facet_query.field_name) == facet_fields.end()) {
                std::string error = "Facet query refers to a facet field `" + facet_query.field_name + "` " +
                                    "that is not part of `facet_by` parameter.";
                return Option<nlohmann::json>(400, error);
            }

            if(search_schema.count(facet_query.field_name) == 0 || !search_schema.at(facet_query.field_name).facet) {
                std::string error = "Could not find a facet field named `" + facet_query.field_name + "` in the schema.";
                return Option<nlohmann::json>(404, error);
            }
        }
    }

    // check for valid pagination
    if(page < 1) {
        std::string message = "Page must be an integer of value greater than 0.";
        return Option<nlohmann::json>(422, message);
    }

    if(per_page > PER_PAGE_MAX) {
        std::string message = "Only upto " + std::to_string(PER_PAGE_MAX) + " hits can be fetched per page.";
        return Option<nlohmann::json>(422, message);
    }

    if((page * per_page) > limit_hits) {
        std::string message = "Only upto " + std::to_string(limit_hits) + " hits can be fetched. " +
                "Ensure that `page` and `per_page` parameters are within this range.";
        return Option<nlohmann::json>(422, message);
    }

    size_t max_hits = DEFAULT_TOPSTER_SIZE;

    // ensure that `max_hits` never exceeds number of documents in collection
    if(search_fields.size() <= 1 || raw_query == "*") {
        max_hits = std::min(std::max((page * per_page), max_hits), get_num_documents());
    } else {
        max_hits = std::min(std::max((page * per_page), max_hits), get_num_documents());
    }

    if(token_order == NOT_SET) {
        if(default_sorting_field.empty()) {
            token_order = FREQUENCY;
        } else {
            token_order = MAX_SCORE;
        }
    }

    std::vector<std::vector<KV*>> raw_result_kvs;
    std::vector<std::vector<KV*>> override_result_kvs;

    size_t total_found = 0;
    spp::sparse_hash_set<uint64_t> groups_processed;  // used to calculate total_found for grouped query

    std::vector<uint32_t> excluded_ids;
    std::vector<std::pair<uint32_t, uint32_t>> included_ids; // ID -> position
    std::map<size_t, std::vector<std::string>> pinned_hits;

    Option<bool> pinned_hits_op = parse_pinned_hits(pinned_hits_str, pinned_hits);

    if(!pinned_hits_op.ok()) {
        return Option<nlohmann::json>(400, pinned_hits_op.error());
    }

    std::vector<std::string> hidden_hits;
    StringUtils::split(hidden_hits_str, hidden_hits, ",");

    std::vector<const override_t*> filter_overrides;
    std::string query = raw_query;
    bool filter_curated_hits = false;
    std::string curated_sort_by;
    curate_results(query, filter_query, enable_overrides, pre_segmented_query, pinned_hits, hidden_hits,
                   included_ids, excluded_ids, filter_overrides, filter_curated_hits, curated_sort_by);

    if(filter_curated_hits_option == 0 || filter_curated_hits_option == 1) {
        // When query param has explicit value set, override level configuration takes lower precedence.
        filter_curated_hits = bool(filter_curated_hits_option);
    }

    /*for(auto& kv: included_ids) {
        LOG(INFO) << "key: " << kv.first;
        for(auto val: kv.second) {
            LOG(INFO) << val;
        }
    }

    LOG(INFO) << "Excludes:";

    for(auto id: excluded_ids) {
        LOG(INFO) << id;
    }

    LOG(INFO) << "included_ids size: " << included_ids.size();
    for(auto& group: included_ids) {
        for(uint32_t& seq_id: group.second) {
            LOG(INFO) << "seq_id: " << seq_id;
        }

        LOG(INFO) << "----";
    }
    */

    // validate sort fields and standardize

    sort_fields_guard_t sort_fields_guard;
    std::vector<sort_by>& sort_fields_std = sort_fields_guard.sort_fields_std;

    bool is_wildcard_query = (query == "*");

    if(curated_sort_by.empty()) {
        auto sort_validation_op = validate_and_standardize_sort_fields(sort_fields, sort_fields_std, is_wildcard_query);
        if(!sort_validation_op.ok()) {
            return Option<nlohmann::json>(sort_validation_op.code(), sort_validation_op.error());
        }
    } else {
        std::vector<sort_by> curated_sort_fields;
        bool parsed_sort_by = CollectionManager::parse_sort_by_str(curated_sort_by, curated_sort_fields);
        if(!parsed_sort_by) {
            return Option<nlohmann::json>(400, "Parameter `sort_by` is malformed.");
        }

        auto sort_validation_op = validate_and_standardize_sort_fields(curated_sort_fields, sort_fields_std,
                                                                       is_wildcard_query);
        if(!sort_validation_op.ok()) {
            return Option<nlohmann::json>(sort_validation_op.code(), sort_validation_op.error());
        }
    }

    // apply bucketing on text match score
    int match_score_index = -1;
    for(size_t i = 0; i < sort_fields_std.size(); i++) {
        if(sort_fields_std[i].name == sort_field_const::text_match && sort_fields_std[i].text_match_buckets != 0) {
            match_score_index = i;
            break;
        }
    }

    //LOG(INFO) << "Num indices used for querying: " << indices.size();
    std::vector<query_tokens_t> field_query_tokens;
    std::vector<std::string> q_tokens;  // used for auxillary highlighting
    std::vector<std::string> q_include_tokens;

    if(search_fields.size() == 0) {
        // has to be a wildcard query
        field_query_tokens.emplace_back(query_tokens_t{});
        parse_search_query(query, q_include_tokens,
                           field_query_tokens[0].q_exclude_tokens, field_query_tokens[0].q_phrases, "",
                           false);
        for(size_t i = 0; i < q_include_tokens.size(); i++) {
            auto& q_include_token = q_include_tokens[i];
            field_query_tokens[0].q_include_tokens.emplace_back(i, q_include_token, (i == q_include_tokens.size() - 1),
                                                                q_include_token.size(), 0);
        }
    } else {
        field_query_tokens.emplace_back(query_tokens_t{});
        const std::string & field_locale = search_schema.at(weighted_search_fields[0].name).locale;
        parse_search_query(query, q_include_tokens,
                           field_query_tokens[0].q_exclude_tokens,
                           field_query_tokens[0].q_phrases,
                           field_locale, pre_segmented_query);

        // process filter overrides first, before synonyms (order is important)

        // included_ids, excluded_ids
        process_filter_overrides(filter_overrides, q_include_tokens, token_order, filter_tree_root,
                                 included_ids, excluded_ids);

        for(size_t i = 0; i < q_include_tokens.size(); i++) {
            auto& q_include_token = q_include_tokens[i];
            q_tokens.push_back(q_include_token);
            field_query_tokens[0].q_include_tokens.emplace_back(i, q_include_token, (i == q_include_tokens.size() - 1),
                                                                q_include_token.size(), 0);
        }

        for(auto& phrase: field_query_tokens[0].q_phrases) {
            for(auto& token: phrase) {
                q_tokens.push_back(token);
            }
        }

        for(size_t i = 1; i < search_fields.size(); i++) {
            field_query_tokens.emplace_back(query_tokens_t{});
            field_query_tokens[i] = field_query_tokens[0];
        }
    }

    // search all indices

    size_t index_id = 0;
    search_args* search_params = new search_args(field_query_tokens, weighted_search_fields,
                                                 filter_tree_root, facets, included_ids, excluded_ids,
                                                 sort_fields_std, facet_query, num_typos, max_facet_values, max_hits,
                                                 per_page, page, token_order, prefixes,
                                                 drop_tokens_threshold, typo_tokens_threshold,
                                                 group_by_fields, group_limit, default_sorting_field,
                                                 prioritize_exact_match, prioritize_token_position,
                                                 exhaustive_search, 4,
                                                 search_stop_millis,
                                                 min_len_1typo, min_len_2typo, max_candidates, infixes,
                                                 max_extra_prefix, max_extra_suffix, facet_query_num_typos,
                                                 filter_curated_hits, split_join_tokens, vector_query,
                                                 facet_sample_percent, facet_sample_threshold);

    index->run_search(search_params);

    // for grouping we have to re-aggregate

    Topster& topster = *search_params->topster;
    Topster& curated_topster = *search_params->curated_topster;

    topster.sort();
    curated_topster.sort();

    populate_result_kvs(&topster, raw_result_kvs);
    populate_result_kvs(&curated_topster, override_result_kvs);

    // for grouping we have to aggregate group set sizes to a count value
    if(group_limit) {
        total_found = search_params->groups_processed.size() + override_result_kvs.size();
    } else {
        total_found = search_params->all_result_ids_len;
    }

    if(match_score_index >= 0 && sort_fields_std[match_score_index].text_match_buckets > 1) {
        size_t num_buckets = sort_fields_std[match_score_index].text_match_buckets;
        const size_t max_kvs_bucketed = std::min<size_t>(DEFAULT_TOPSTER_SIZE, raw_result_kvs.size());

        if(max_kvs_bucketed >= num_buckets) {
            std::vector<int64_t> result_scores(max_kvs_bucketed);

            // only first `max_kvs_bucketed` elements are bucketed to prevent pagination issues past 250 records
            size_t block_len = (max_kvs_bucketed / num_buckets);
            size_t i = 0;
            while(i < max_kvs_bucketed) {
                int64_t anchor_score = raw_result_kvs[i][0]->scores[raw_result_kvs[i][0]->match_score_index];
                size_t j = 0;
                while(j < block_len && i+j < max_kvs_bucketed) {
                    result_scores[i+j] = raw_result_kvs[i+j][0]->scores[raw_result_kvs[i+j][0]->match_score_index];
                    raw_result_kvs[i+j][0]->scores[raw_result_kvs[i+j][0]->match_score_index] = anchor_score;
                    j++;
                }

                i += j;
            }

            // sort again based on bucketed match score
            std::sort(raw_result_kvs.begin(), raw_result_kvs.end(), Topster::is_greater_kv_group);

            // restore original scores
            for(i = 0; i < max_kvs_bucketed; i++) {
                raw_result_kvs[i][0]->scores[raw_result_kvs[i][0]->match_score_index] = result_scores[i];
            }
        }
    }

    // Sort based on position in overridden list
    std::sort(
      override_result_kvs.begin(), override_result_kvs.end(),
      [](const std::vector<KV*>& a, std::vector<KV*>& b) -> bool {
          return a[0]->distinct_key < b[0]->distinct_key;
      }
    );

    std::vector<std::vector<KV*>> result_group_kvs;
    size_t override_kv_index = 0;
    size_t raw_results_index = 0;

    // merge raw results and override results
    while(raw_results_index < raw_result_kvs.size()) {
        if(override_kv_index < override_result_kvs.size()) {
            size_t result_position = result_group_kvs.size() + 1;
            uint64_t override_position = override_result_kvs[override_kv_index][0]->distinct_key;
            if(result_position == override_position) {
                override_result_kvs[override_kv_index][0]->match_score_index = CURATED_RECORD_IDENTIFIER;
                result_group_kvs.push_back(override_result_kvs[override_kv_index]);
                override_kv_index++;
                continue;
            }
        }

        result_group_kvs.push_back(raw_result_kvs[raw_results_index]);
        raw_results_index++;
    }

    while(override_kv_index < override_result_kvs.size()) {
        override_result_kvs[override_kv_index][0]->match_score_index = CURATED_RECORD_IDENTIFIER;
        result_group_kvs.push_back({override_result_kvs[override_kv_index]});
        override_kv_index++;
    }

    std::string facet_query_last_token;
    size_t facet_query_num_tokens = 0;       // used to identify drop token scenario

    if(!facet_query.query.empty()) {
        // identify facet hash tokens

        for(const auto& the_facet: facets) {
            if(the_facet.field_name == facet_query.field_name) {
                //the_facet.hash_tokens
                break;
            }
        }

        auto fq_field = search_schema.at(facet_query.field_name);
        bool is_cyrillic = Tokenizer::is_cyrillic(fq_field.locale);
        bool normalise = is_cyrillic ? false : true;

        std::vector<std::string> facet_query_tokens;
        Tokenizer(facet_query.query, normalise, !fq_field.is_string(), fq_field.locale,
                  symbols_to_index, token_separators).tokenize(facet_query_tokens);

        facet_query_num_tokens = facet_query_tokens.size();
        facet_query_last_token = facet_query_tokens.empty() ? "" : facet_query_tokens.back();
    }

    const long start_result_index = (page - 1) * per_page;

    // `end_result_index` could be -1 when max_hits is 0
    const long end_result_index = std::min((page * per_page), std::min(max_hits, result_group_kvs.size())) - 1;

    // handle which fields have to be highlighted

    std::vector<highlight_field_t> highlight_items;
    std::vector<std::string> highlight_field_names;
    StringUtils::split(highlight_fields, highlight_field_names, ",");

    std::vector<std::string> highlight_full_field_names;
    StringUtils::split(highlight_full_fields, highlight_full_field_names, ",");

    if(query != "*") {
        process_highlight_fields(weighted_search_fields, raw_search_fields, include_fields_full, exclude_fields_full,
                                 highlight_field_names, highlight_full_field_names, infixes, q_tokens,
                                 search_params->qtoken_set, highlight_items);
    }

    nlohmann::json result = nlohmann::json::object();

    result["found"] = total_found;

    if(exclude_fields.count("out_of") == 0) {
        result["out_of"] = num_documents.load();
    }

    std::string hits_key = group_limit ? "grouped_hits" : "hits";
    result[hits_key] = nlohmann::json::array();

    uint8_t index_symbols[256] = {};
    for(char c: symbols_to_index) {
        index_symbols[uint8_t(c)] = 1;
    }

    // construct results array
    for(long result_kvs_index = start_result_index; result_kvs_index <= end_result_index; result_kvs_index++) {
        const std::vector<KV*> & kv_group = result_group_kvs[result_kvs_index];

        nlohmann::json group_hits;
        if(group_limit) {
            group_hits["hits"] = nlohmann::json::array();
        }

        nlohmann::json& hits_array = group_limit ? group_hits["hits"] : result["hits"];
        nlohmann::json group_key = nlohmann::json::array();

        for(const KV* field_order_kv: kv_group) {
            const std::string& seq_id_key = get_seq_id_key((uint32_t) field_order_kv->key);

            nlohmann::json document;
            const Option<bool> & document_op = get_document_from_store(seq_id_key, document);

            if(!document_op.ok()) {
                LOG(ERROR) << "Document fetch error. " << document_op.error();
                continue;
            }

            nlohmann::json highlight_res = nlohmann::json::object();

            if(!highlight_items.empty()) {
                copy_highlight_doc(highlight_items, document, highlight_res);
                remove_flat_fields(highlight_res);
                highlight_res.erase("id");
            }

            nlohmann::json wrapper_doc;

            if(enable_highlight_v1) {
                wrapper_doc["highlights"] = nlohmann::json::array();
            }

            std::vector<highlight_t> highlights;
            StringUtils string_utils;

            tsl::htrie_set<char> hfield_names;
            tsl::htrie_set<char> h_full_field_names;

            for(size_t i = 0; i < highlight_items.size(); i++) {
                auto& highlight_item = highlight_items[i];
                const std::string& field_name = highlight_item.name;
                if(search_schema.count(field_name) == 0) {
                    continue;
                }

                field search_field = search_schema.at(field_name);

                if(query != "*") {
                    highlight_t highlight;
                    highlight.field = search_field.name;

                    bool found_highlight = false;
                    bool found_full_highlight = false;

                    highlight_result(raw_query, search_field, i, highlight_item.qtoken_leaves, field_order_kv,
                                     document, highlight_res,
                                     string_utils, snippet_threshold,
                                     highlight_affix_num_tokens, highlight_item.fully_highlighted, highlight_item.infix,
                                     highlight_start_tag, highlight_end_tag, index_symbols, highlight,
                                     found_highlight, found_full_highlight);
                    if(!highlight.snippets.empty()) {
                        highlights.push_back(highlight);
                    }

                    if(found_highlight) {
                        hfield_names.insert(search_field.name);
                        if(found_full_highlight) {
                            h_full_field_names.insert(search_field.name);
                        }
                    }
                }
            }

            // explicit highlight fields could be parent of searched fields, so we will take a pass at that
            for(auto& hfield_name: highlight_full_field_names) {
                auto it = h_full_field_names.equal_prefix_range(hfield_name);
                if(it.first != it.second) {
                    h_full_field_names.insert(hfield_name);
                }
            }

            if(highlight_field_names.empty()) {
                for(auto& raw_search_field: raw_search_fields) {
                    auto it = hfield_names.equal_prefix_range(raw_search_field);
                    if(it.first != it.second) {
                        hfield_names.insert(raw_search_field);
                    }
                }
            } else {
                for(auto& hfield_name: highlight_field_names) {
                    auto it = hfield_names.equal_prefix_range(hfield_name);
                    if(it.first != it.second) {
                        hfield_names.insert(hfield_name);
                    }
                }
            }

            // remove fields from highlight doc that were not highlighted
            if(!hfield_names.empty()) {
                prune_doc(highlight_res, hfield_names, tsl::htrie_set<char>(), "");
            }

            if(enable_highlight_v1) {
                std::sort(highlights.begin(), highlights.end());

                for(const auto & highlight: highlights) {
                    auto field_it = search_schema.find(highlight.field);
                    if(field_it == search_schema.end() || field_it->nested) {
                        // nested field highlighting will be available only in the new highlight structure.
                        continue;
                    }

                    nlohmann::json h_json = nlohmann::json::object();
                    h_json["field"] = highlight.field;

                    if(!highlight.indices.empty()) {
                        h_json["matched_tokens"] = highlight.matched_tokens;
                        h_json["indices"] = highlight.indices;
                        h_json["snippets"] = highlight.snippets;
                        if(!highlight.values.empty()) {
                            h_json["values"] = highlight.values;
                        }
                    } else {
                        h_json["matched_tokens"] = highlight.matched_tokens[0];
                        h_json["snippet"] = highlight.snippets[0];
                        if(!highlight.values.empty() && !highlight.values[0].empty()) {
                            h_json["value"] = highlight.values[0];
                        }
                    }

                    wrapper_doc["highlights"].push_back(h_json);
                }
            }

            //wrapper_doc["seq_id"] = (uint32_t) field_order_kv->key;

            if(group_limit && group_key.empty()) {
                for(const auto& field_name: group_by_fields) {
                    if(document.count(field_name) != 0) {
                        group_key.push_back(document[field_name]);
                    }
                }
            }

            prune_doc(document, include_fields_full, exclude_fields_full);
            remove_flat_fields(document);

            wrapper_doc["document"] = document;
            wrapper_doc["highlight"] = highlight_res;

            if(field_order_kv->match_score_index == CURATED_RECORD_IDENTIFIER) {
                wrapper_doc["curated"] = true;
            } else if(field_order_kv->match_score_index >= 0) {
                wrapper_doc["text_match"] = field_order_kv->scores[field_order_kv->match_score_index];

                wrapper_doc["text_match_info"] = nlohmann::json::object();
                populate_text_match_info(wrapper_doc["text_match_info"],
                                         field_order_kv->scores[field_order_kv->match_score_index]);
            }

            nlohmann::json geo_distances;

            for(size_t sort_field_index = 0; sort_field_index < sort_fields_std.size(); sort_field_index++) {
                const auto& sort_field = sort_fields_std[sort_field_index];
                if(sort_field.geopoint != 0) {
                    geo_distances[sort_field.name] = std::abs(field_order_kv->scores[sort_field_index]);
                }
            }

            if(!geo_distances.empty()) {
                wrapper_doc["geo_distance_meters"] = geo_distances;
            }

            if(!vector_query.field_name.empty()) {
                wrapper_doc["vector_distance"] = Index::int64_t_to_float(-field_order_kv->scores[0]);
            }

            hits_array.push_back(wrapper_doc);
        }

        if(group_limit) {
            group_hits["group_key"] = group_key;
            result["grouped_hits"].push_back(group_hits);
        }
    }

    result["facet_counts"] = nlohmann::json::array();
    
    // populate facets
    for(facet & a_facet: facets) {
        nlohmann::json facet_result = nlohmann::json::object();
        facet_result["field_name"] = a_facet.field_name;
        facet_result["sampled"] = a_facet.sampled;
        facet_result["counts"] = nlohmann::json::array();

<<<<<<< HEAD
        std::vector<facet_value_t> facet_values;
        std::vector<std::pair<int64_t, facet_count_t>> facet_hash_counts;
            
=======
        std::vector<std::pair<uint64_t, facet_count_t>> facet_hash_counts;
>>>>>>> f380bd5f
        for (const auto & kv : a_facet.result_map) {
            facet_hash_counts.emplace_back(kv);
        }

        if(a_facet.is_range_query){
            for(auto kv : a_facet.result_map){

                auto facet_range_iter = a_facet.facet_range_map.find(kv.first);
                if(facet_range_iter != a_facet.facet_range_map.end()){
                    auto & facet_count = kv.second;
                    facet_value_t facet_value = {facet_range_iter->second, std::string(), facet_count.count};
                    facet_values.emplace_back(facet_value);
                }
                else{
                    LOG (ERROR) << "range_id not found in result map.";
                }
            }
        }
        
        auto the_field = search_schema.at(a_facet.field_name);
        // keep only top K facets
        auto max_facets = std::min(max_facet_values, facet_hash_counts.size());
        std::nth_element(facet_hash_counts.begin(), facet_hash_counts.begin() + max_facets,
                         facet_hash_counts.end(), Collection::facet_count_compare);
        for(size_t fi = 0; fi < max_facets; fi++) {

            if(a_facet.is_range_query){
                break;
            }

            // remap facet value hash with actual string
            auto & kv = facet_hash_counts[fi];
            auto & facet_count = kv.second;
            // fetch actual facet value from representative doc id
            const std::string& seq_id_key = get_seq_id_key((uint32_t) facet_count.doc_id);
            nlohmann::json document;
            const Option<bool> & document_op = get_document_from_store(seq_id_key, document);
            if(!document_op.ok()) {
                LOG(ERROR) << "Facet fetch error. " << document_op.error();
                continue;
            }
            std::string value;
            bool facet_found = facet_value_to_string(a_facet, facet_count, document, value);
            if(!facet_found) {
                continue;
            }
            std::unordered_map<std::string, size_t> ftoken_pos;
            std::vector<string>& ftokens = a_facet.hash_tokens[kv.first];
            for(size_t ti = 0; ti < ftokens.size(); ti++) {
                if(the_field.is_bool()) {
                    if(ftokens[ti] == "1") {
                        ftokens[ti] = "true";
                    } else {
                        ftokens[ti] = "false";
                    }
                }
                const std::string& resolved_token = ftokens[ti];
                ftoken_pos[resolved_token] = ti;
            }
            const std::string& last_full_q_token = ftokens.empty() ? "" : ftokens.back();
            // 2 passes: first identify tokens that need to be highlighted and then construct highlighted text
            bool is_cyrillic = Tokenizer::is_cyrillic(the_field.locale);
            bool normalise = is_cyrillic ? false : true;
            Tokenizer tokenizer(value, normalise, !the_field.is_string(), the_field.locale, symbols_to_index, token_separators);
            // secondary tokenizer used for specific languages that requires transliteration
            // we use 2 tokenizers so that the original text offsets are available for highlighting
            Tokenizer word_tokenizer("", true, false, the_field.locale, symbols_to_index, token_separators);
            std::string raw_token;
            size_t raw_token_index = 0, tok_start = 0, tok_end = 0;
            // need an ordered map here to ensure that it is ordered by the key (start offset)
            std::map<size_t, size_t> token_offsets;
            size_t prefix_token_start_index = 0;
            while(tokenizer.next(raw_token, raw_token_index, tok_start, tok_end)) {
                if(is_cyrillic) {
                    word_tokenizer.tokenize(raw_token);
                }
                auto token_pos_it = ftoken_pos.find(raw_token);
                if(token_pos_it != ftoken_pos.end()) {
                    token_offsets[tok_start] = tok_end;
                    if(raw_token == last_full_q_token) {
                        prefix_token_start_index = tok_start;
                    }
                }
            }
            auto offset_it = token_offsets.begin();
            size_t i = 0;
            std::stringstream highlightedss;
            // loop until end index, accumulate token and complete highlighting
            while(i < value.size()) {
                if(offset_it != token_offsets.end()) {
                    if (i == offset_it->first) {
                        highlightedss << highlight_start_tag;
                        // do prefix highlighting for non-dropped last token
                        size_t token_len = (i == prefix_token_start_index && token_offsets.size() == facet_query_num_tokens) ?
                                           facet_query_last_token.size() :
                                           (offset_it->second - i + 1);
                        if(i == prefix_token_start_index && token_offsets.size() == facet_query_num_tokens) {
                            token_len = std::min((offset_it->second - i + 1), facet_query_last_token.size());
                        } else {
                            token_len = (offset_it->second - i + 1);
                        }
                        for(size_t j = 0; j < token_len; j++) {
                            highlightedss << value[i + j];
                        }
                        highlightedss << highlight_end_tag;
                        offset_it++;
                        i += token_len;
                        continue;
                    }
                }
                highlightedss << value[i];
                i++;
            }
            facet_value_t facet_value = {value, highlightedss.str(), facet_count.count};
            facet_values.emplace_back(facet_value);
        }
        
        std::stable_sort(facet_values.begin(), facet_values.end(), Collection::facet_count_str_compare);

        for(const auto & facet_count: facet_values) {
            nlohmann::json facet_value_count = nlohmann::json::object();
            const std::string & value = facet_count.value;

            facet_value_count["value"] = value;
            facet_value_count["highlighted"] = facet_count.highlighted;
            facet_value_count["count"] = facet_count.count;
            facet_result["counts"].push_back(facet_value_count);
        }

        // add facet value stats
        facet_result["stats"] = nlohmann::json::object();
        if(a_facet.stats.fvcount != 0) {
            facet_result["stats"]["min"] = a_facet.stats.fvmin;
            facet_result["stats"]["max"] = a_facet.stats.fvmax;
            facet_result["stats"]["sum"] = a_facet.stats.fvsum;
            facet_result["stats"]["avg"] = (a_facet.stats.fvsum / a_facet.stats.fvcount);
        }

        facet_result["stats"]["total_values"] = facet_hash_counts.size();
        result["facet_counts"].push_back(facet_result);
    }

    // free search params
    delete search_params;

    delete filter_tree_root;

    result["search_cutoff"] = search_cutoff;

    result["request_params"] = nlohmann::json::object();
    result["request_params"]["collection_name"] = name;
    result["request_params"]["per_page"] = per_page;
    result["request_params"]["q"] = query;

    //long long int timeMillis = std::chrono::duration_cast<std::chrono::microseconds>(std::chrono::high_resolution_clock::now() - begin).count();
    //!LOG(INFO) << "Time taken for result calc: " << timeMillis << "us";
    //!store->print_memory_usage();
    return Option<nlohmann::json>(result);
}

void Collection::copy_highlight_doc(std::vector<highlight_field_t>& hightlight_items, const nlohmann::json& src, nlohmann::json& dst) {
    for(const auto& hightlight_item: hightlight_items) {
        std::string root_field_name;
        for(size_t i = 0; i < hightlight_item.name.size(); i++) {
            if(hightlight_item.name[i] == '.') {
                break;
            }

            root_field_name += hightlight_item.name[i];
        }

        if(dst.count(root_field_name) != 0) {
            // skip if parent "foo" has already has been copied over in e.g. foo.bar, foo.baz
            continue;
        }

        // root field name might not exist if object has primitive field values with "."s in the name
        if(src.count(root_field_name) != 0) {
            // copy whole sub-object
            dst[root_field_name] = src[root_field_name];
        } else if(src.count(hightlight_item.name) != 0) {
            dst[hightlight_item.name] = src[hightlight_item.name];
        }
    }
}

void Collection::process_search_field_weights(const std::vector<std::string>& raw_search_fields,
                                              std::vector<uint32_t>& query_by_weights,
                                              std::vector<search_field_t>& weighted_search_fields,
                                              std::vector<std::string>& reordered_search_fields) const {
    const bool weights_given = !query_by_weights.empty();

    // weights, if given, must be in desc order
    bool weights_in_desc_order = true;
    bool weights_undex_max = true;

    for(size_t i=0; i < raw_search_fields.size(); i++) {
        if(!weights_given) {
            size_t weight = std::max<int>(0, (int(Index::FIELD_MAX_WEIGHT) - i));
            query_by_weights.push_back(weight);
            weighted_search_fields.push_back({raw_search_fields[i], weight, i});
        } else {
            // check if weights are already sorted
            auto prev_weight = (i == 0) ? query_by_weights[0] : query_by_weights[i-1];
            weights_in_desc_order = weights_in_desc_order && (query_by_weights[i] <= prev_weight);
            weights_undex_max = weights_undex_max && (query_by_weights[i] <= Index::FIELD_MAX_WEIGHT);
        }
    }

    if(weights_given && (!weights_in_desc_order || !weights_undex_max)) {
        // ensure that search fields are sorted on their corresponding weight
        std::vector<std::pair<size_t, size_t>> field_index_and_weights;

        for(size_t i=0; i < raw_search_fields.size(); i++) {
            field_index_and_weights.emplace_back(i, query_by_weights[i]);
        }

        std::sort(field_index_and_weights.begin(), field_index_and_weights.end(), [](const auto& a, const auto& b) {
            return a.second > b.second;
        });

        for(size_t i = 0; i < field_index_and_weights.size(); i++) {
            const auto& index_weight = field_index_and_weights[i];
            reordered_search_fields.push_back(raw_search_fields[index_weight.first]);

            // we have to also normalize weights to 0 to Index::FIELD_MAX_WEIGHT range.
            if(i == 0) {
                query_by_weights[i] = Index::FIELD_MAX_WEIGHT;
            } else {
                auto curr_weight = field_index_and_weights[i].second;
                auto prev_weight = field_index_and_weights[i-1].second;

                if(curr_weight == prev_weight) {
                    query_by_weights[i] = query_by_weights[i-1];
                } else {
                    // bound to be lesser than prev_weight since weights have been sorted desc
                    uint32_t bounded_weight = std::max(0, int(query_by_weights[i-1]) - 1);
                    query_by_weights[i] = bounded_weight;
                }
            }

            const auto& search_field = raw_search_fields[index_weight.first];
            const auto weight = query_by_weights[i];
            const size_t orig_index = index_weight.first;
            weighted_search_fields.push_back({search_field, weight, orig_index});
        }
    }

    if(weighted_search_fields.empty()) {
        for(size_t i=0; i < raw_search_fields.size(); i++) {
            const auto& search_field = raw_search_fields[i];
            const auto weight = query_by_weights[i];
            weighted_search_fields.push_back({search_field, weight, i});
        }
    }
}

void Collection::populate_text_match_info(nlohmann::json& info, uint64_t match_score) const {
    // [ sign | tokens_matched | best_field_score | best_field_weight | num_field_matches ]
    // [  1   |       4        |        48       |       8            |         3         ]  (64 bits)

    // 0 0001 000000000010000000111111111011001000000000100000 00000110 011

    info["score"] = std::to_string(match_score);

    info["tokens_matched"] = (match_score >> 59);
    info["best_field_score"] = std::to_string((match_score << 5) >> (8 + 3 + 5));
    info["best_field_weight"] = ((match_score << 53) >> (3 + 53));
    info["fields_matched"] = ((match_score << 61) >> (61));
}

void Collection::process_highlight_fields(const std::vector<search_field_t>& search_fields,
                                          const std::vector<std::string>& raw_search_fields,
                                          const tsl::htrie_set<char>& include_fields,
                                          const tsl::htrie_set<char>& exclude_fields,
                                          const std::vector<std::string>& highlight_field_names,
                                          const std::vector<std::string>& highlight_full_field_names,
                                          const std::vector<enable_t>& infixes,
                                          std::vector<std::string>& q_tokens,
                                          const tsl::htrie_map<char, token_leaf>& qtoken_set,
                                          std::vector<highlight_field_t>& highlight_items) const {

    // identify full highlight fields
    spp::sparse_hash_set<std::string> fields_highlighted_fully_set;
    std::vector<std::string> fields_highlighted_fully_expanded;
    for(const std::string& highlight_full_field: highlight_full_field_names) {
        extract_field_name(highlight_full_field, search_schema, fields_highlighted_fully_expanded, true, enable_nested_fields);
    }

    for(std::string & highlight_full_field: fields_highlighted_fully_expanded) {
        fields_highlighted_fully_set.insert(highlight_full_field);
    }

    // identify infix enabled fields
    spp::sparse_hash_set<std::string> fields_infixed_set;

    for(size_t i = 0; i < search_fields.size(); i++) {
        const auto& field_name = search_fields[i].name;

        enable_t field_infix = (search_fields[i].orig_index < infixes.size()) ? infixes[search_fields[i].orig_index]
                                                                              : infixes[0];
        if(field_infix != off) {
            fields_infixed_set.insert(field_name);
        }
    }

    if(highlight_field_names.empty()) {
        std::vector<std::string> highlight_field_names_expanded;

        for(size_t i = 0; i < raw_search_fields.size(); i++) {
            extract_field_name(raw_search_fields[i], search_schema, highlight_field_names_expanded, false, enable_nested_fields);
        }

        for(size_t i = 0; i < highlight_field_names_expanded.size(); i++) {
            const auto& field_name = highlight_field_names_expanded[i];
            if(exclude_fields.count(field_name) != 0) {
                // should not pick excluded field for highlighting (only for implicit highlighting)
                continue;
            }

            if(!include_fields.empty() && include_fields.count(field_name) == 0) {
                // if include fields have been specified, use that as allow list
                continue;
            }

            bool fully_highlighted = (fields_highlighted_fully_set.count(field_name) != 0);
            bool infixed = (fields_infixed_set.count(field_name) != 0);
            auto schema_it = search_schema.find(field_name);
            bool is_string = (schema_it != search_schema.end()) && schema_it->is_string();

            highlight_items.emplace_back(field_name, fully_highlighted, infixed, is_string);
        }
    } else {
        std::vector<std::string> highlight_field_names_expanded;
        for(size_t i = 0; i < highlight_field_names.size(); i++) {
            extract_field_name(highlight_field_names[i], search_schema, highlight_field_names_expanded, false, enable_nested_fields);
        }

        for(size_t i = 0; i < highlight_field_names_expanded.size(); i++) {
            const auto& highlight_field_name = highlight_field_names_expanded[i];
            auto schema_it = search_schema.find(highlight_field_name);
            if(schema_it == search_schema.end()) {
                // ignore fields not part of schema
                continue;
            }
            bool fully_highlighted = (fields_highlighted_fully_set.count(highlight_field_name) != 0);
            bool infixed = (fields_infixed_set.count(highlight_field_name) != 0);
            bool is_string = schema_it->is_string();
            highlight_items.emplace_back(highlight_field_name, fully_highlighted, infixed, is_string);
        }
    }

    std::string qtoken;
    for(auto it = qtoken_set.begin(); it != qtoken_set.end(); ++it) {
        it.key(qtoken);

        for(auto& highlight_item: highlight_items) {
            if(!highlight_item.is_string) {
                continue;
            }

            const auto& field_name = highlight_item.name;
            art_leaf* leaf = index->get_token_leaf(field_name, (const unsigned char*) qtoken.c_str(), qtoken.size()+1);
            if(leaf) {
                highlight_item.qtoken_leaves.insert(qtoken,
                    token_leaf(leaf, it.value().root_len, it.value().num_typos, it.value().is_prefix)
                );
            }
        }
    }

    // We will also add tokens from the query if they are not already added.
    // This helps handle highlighting of tokens which were dropped from the query to return results.
    for(auto& q_token: q_tokens) {
        if(qtoken_set.find(q_token) == qtoken_set.end()) {
            for(auto& highlight_item: highlight_items) {
                if(!highlight_item.is_string) {
                    continue;
                }
                const auto& field_name = highlight_item.name;
                art_leaf* leaf = index->get_token_leaf(field_name, (const unsigned char*) q_token.c_str(), q_token.size()+1);
                if(leaf) {
                    highlight_item.qtoken_leaves.insert(q_token, token_leaf(leaf, q_token.size(), 0, false));
                }
            }
        }
    }
}

void Collection::process_filter_overrides(std::vector<const override_t*>& filter_overrides,
                                          std::vector<std::string>& q_include_tokens,
                                          token_ordering token_order,
                                          filter_node_t*& filter_tree_root,
                                          std::vector<std::pair<uint32_t, uint32_t>>& included_ids,
                                          std::vector<uint32_t>& excluded_ids) const {

    std::vector<const override_t*> matched_dynamic_overrides;
    index->process_filter_overrides(filter_overrides, q_include_tokens, token_order,
                                    filter_tree_root, matched_dynamic_overrides);

    // we will check the dynamic overrides to see if they also have include/exclude
    std::set<uint32_t> excluded_set;

    for(auto matched_dynamic_override: matched_dynamic_overrides) {
        for(const auto& hit: matched_dynamic_override->drop_hits) {
            Option<uint32_t> seq_id_op = doc_id_to_seq_id(hit.doc_id);
            if(seq_id_op.ok()) {
                excluded_ids.push_back(seq_id_op.get());
                excluded_set.insert(seq_id_op.get());
            }
        }

        for(const auto& hit: matched_dynamic_override->add_hits) {
            Option<uint32_t> seq_id_op = doc_id_to_seq_id(hit.doc_id);
            if(!seq_id_op.ok()) {
                continue;
            }
            uint32_t seq_id = seq_id_op.get();
            bool excluded = (excluded_set.count(seq_id) != 0);
            if(!excluded) {
                included_ids.emplace_back(seq_id, hit.position);
            }
        }
    }
}

void Collection::parse_search_query(const std::string &query, std::vector<std::string>& q_include_tokens,
                                    std::vector<std::vector<std::string>>& q_exclude_tokens,
                                    std::vector<std::vector<std::string>>& q_phrases,
                                    const std::string& locale, const bool already_segmented) const {
    if(query == "*") {
        q_exclude_tokens = {};
        q_include_tokens = {query};
    } else {
        std::vector<std::string> tokens;

        if(already_segmented) {
            StringUtils::split(query, tokens, " ");
        } else {
            std::vector<char> custom_symbols = symbols_to_index;
            custom_symbols.push_back('-');
            custom_symbols.push_back('"');

            Tokenizer(query, true, false, locale, custom_symbols, token_separators).tokenize(tokens);
        }

        bool exclude_operator_prior = false;
        bool phrase_search_op_prior = false;
        std::vector<std::string> phrase;

        auto symbols_to_index_has_minus =
                std::find(symbols_to_index.begin(), symbols_to_index.end(), '-') != symbols_to_index.end();

        for(auto& token: tokens) {
            bool end_of_phrase = false;

            if(token == "-" && !symbols_to_index_has_minus) {
                continue;
            } else if(token[0] == '-' && !symbols_to_index_has_minus) {
                exclude_operator_prior = true;
                token = token.substr(1);
            }

            if(token[0] == '"' && token.size() > 1) {
                phrase_search_op_prior = true;
                token = token.substr(1);
            }

            if(!token.empty() && (token.back() == '"' || (token[0] == '"' && token.size() == 1))) {
                // handles single token phrase and a phrase with padded space, like: "some query " here
                end_of_phrase = true;
                token = token.substr(0, token.size()-1);
            }

            // retokenize using collection config (handles hyphens being part of the query)
            std::vector<std::string> sub_tokens;

            if(already_segmented) {
                StringUtils::split(token, sub_tokens, " ");
            } else {
                Tokenizer(token, true, false, locale, symbols_to_index, token_separators).tokenize(sub_tokens);
            }

            for(auto& sub_token: sub_tokens) {
                if(exclude_operator_prior) {
                    if(phrase_search_op_prior) {
                        phrase.push_back(sub_token);
                    } else {
                        q_exclude_tokens.push_back({sub_token});
                        exclude_operator_prior = false;
                    }
                } else if(phrase_search_op_prior) {
                    phrase.push_back(sub_token);
                } else {
                    q_include_tokens.push_back(sub_token);
                }
            }

            if(end_of_phrase && phrase_search_op_prior) {
                if(exclude_operator_prior) {
                    q_exclude_tokens.push_back(phrase);
                } else {
                    q_phrases.push_back(phrase);
                }

                phrase_search_op_prior = false;
                exclude_operator_prior = false;
                phrase.clear();
            }
        }

        if(!phrase.empty()) {
            if(exclude_operator_prior) {
                q_exclude_tokens.push_back(phrase);
            } else {
                q_phrases.push_back(phrase);
            }
        }

        if(q_include_tokens.empty()) {
            // this can happen if the only query token is an exclusion token
            q_include_tokens.emplace_back("*");
        }
    }
}

void Collection::populate_result_kvs(Topster *topster, std::vector<std::vector<KV *>> &result_kvs) {
    if(topster->distinct) {
        // we have to pick top-K groups
        Topster gtopster(topster->MAX_SIZE);

        for(auto& group_topster: topster->group_kv_map) {
            group_topster.second->sort();
            if(group_topster.second->size != 0) {
                KV* kv_head = group_topster.second->getKV(0);
                gtopster.add(kv_head);
            }
        }

        gtopster.sort();

        for(size_t i = 0; i < gtopster.size; i++) {
            KV* kv = gtopster.getKV(i);
            const std::vector<KV*> group_kvs(
                topster->group_kv_map[kv->distinct_key]->kvs,
                topster->group_kv_map[kv->distinct_key]->kvs+topster->group_kv_map[kv->distinct_key]->size
            );
            result_kvs.emplace_back(group_kvs);
        }
    } else {
        for(uint32_t t = 0; t < topster->size; t++) {
            KV* kv = topster->getKV(t);
            result_kvs.push_back({kv});
        }
    }
}

Option<bool> Collection::get_filter_ids(const std::string & simple_filter_query,
                                    std::vector<std::pair<size_t, uint32_t*>>& index_ids) {
    std::shared_lock lock(mutex);

    const std::string doc_id_prefix = std::to_string(collection_id) + "_" + DOC_ID_PREFIX + "_";
    filter_node_t* filter_tree_root = nullptr;
    Option<bool> filter_op = filter::parse_filter_query(simple_filter_query, search_schema,
                                                        store, doc_id_prefix, filter_tree_root);

    if(!filter_op.ok()) {
        return filter_op;
    }

    uint32_t* filter_ids = nullptr;
    uint32_t filter_ids_len = 0;
    index->do_filtering_with_lock(filter_ids, filter_ids_len, filter_tree_root);
    index_ids.emplace_back(filter_ids_len, filter_ids);

    delete filter_tree_root;
    return Option<bool>(true);
}

bool Collection::facet_value_to_string(const facet &a_facet, const facet_count_t &facet_count,
                                       const nlohmann::json &document, std::string &value) const {

    if(document.count(a_facet.field_name) == 0) {
        // check for field exists
        if(search_schema.at(a_facet.field_name).optional) {
            return false;
        }

        LOG(ERROR) << "Could not find field " << a_facet.field_name << " in document during faceting.";
        LOG(ERROR) << "Facet field type: " << search_schema.at(a_facet.field_name).type;
        LOG(ERROR) << "Actual document: " << document;
        return false;
    }

    if(search_schema.at(a_facet.field_name).is_array()) {
        size_t array_sz = document[a_facet.field_name].size();
        if(facet_count.array_pos >= array_sz) {
            LOG(ERROR) << "Facet field array size " << array_sz << " lesser than array pos " <<  facet_count.array_pos
                       << " for facet field " << a_facet.field_name;
            LOG(ERROR) << "Facet field type: " << search_schema.at(a_facet.field_name).type;
            LOG(ERROR) << "Actual document: " << document;
            return false;
        }
    }

    if(search_schema.at(a_facet.field_name).type == field_types::STRING) {
        value =  document[a_facet.field_name];
    } else if(search_schema.at(a_facet.field_name).type == field_types::STRING_ARRAY) {
        value = document[a_facet.field_name][facet_count.array_pos];
    } else if(search_schema.at(a_facet.field_name).type == field_types::INT32) {
        int32_t raw_val = document[a_facet.field_name].get<int32_t>();
        value = std::to_string(raw_val);
    } else if(search_schema.at(a_facet.field_name).type == field_types::INT32_ARRAY) {
        int32_t raw_val = document[a_facet.field_name][facet_count.array_pos].get<int32_t>();
        value = std::to_string(raw_val);
    } else if(search_schema.at(a_facet.field_name).type == field_types::INT64) {
        int64_t raw_val = document[a_facet.field_name].get<int64_t>();
        value = std::to_string(raw_val);
    } else if(search_schema.at(a_facet.field_name).type == field_types::INT64_ARRAY) {
        int64_t raw_val = document[a_facet.field_name][facet_count.array_pos].get<int64_t>();
        value = std::to_string(raw_val);
    } else if(search_schema.at(a_facet.field_name).type == field_types::FLOAT) {
        float raw_val = document[a_facet.field_name].get<float>();
        value = StringUtils::float_to_str(raw_val);
        if(value != "0") {
            value.erase ( value.find_last_not_of('0') + 1, std::string::npos ); // remove trailing zeros
        }
    } else if(search_schema.at(a_facet.field_name).type == field_types::FLOAT_ARRAY) {
        float raw_val = document[a_facet.field_name][facet_count.array_pos].get<float>();
        value = StringUtils::float_to_str(raw_val);
        value.erase ( value.find_last_not_of('0') + 1, std::string::npos );  // remove trailing zeros
    } else if(search_schema.at(a_facet.field_name).type == field_types::BOOL) {
        value = std::to_string(document[a_facet.field_name].get<bool>());
        value = (value == "1") ? "true" : "false";
    } else if(search_schema.at(a_facet.field_name).type == field_types::BOOL_ARRAY) {
        value = std::to_string(document[a_facet.field_name][facet_count.array_pos].get<bool>());
        value = (value == "1") ? "true" : "false";
    }

    return true;
}

bool Collection::is_nested_array(const nlohmann::json& obj, std::vector<std::string> path_parts, size_t part_i) const {
    auto child_it = obj.find(path_parts[part_i]);
    if(child_it == obj.end()) {
        return false;
    }

    if(child_it.value().is_array() && !child_it.value().empty() && child_it.value().at(0).is_object()) {
        return true;
    }

    if(part_i+1 == path_parts.size()) {
        return false;
    }

    return is_nested_array(child_it.value(), path_parts, part_i+1);
}

void Collection::highlight_result(const std::string& raw_query, const field &search_field,
                                  const size_t search_field_index,
                                  const tsl::htrie_map<char, token_leaf>& qtoken_leaves,
                                  const KV* field_order_kv, const nlohmann::json & document,
                                  nlohmann::json& highlight_doc,
                                  StringUtils & string_utils,
                                  const size_t snippet_threshold,
                                  const size_t highlight_affix_num_tokens,
                                  bool highlight_fully,
                                  bool is_infix_search,
                                  const std::string& highlight_start_tag,
                                  const std::string& highlight_end_tag,
                                  const uint8_t* index_symbols,
                                  highlight_t& highlight,
                                  bool& found_highlight,
                                  bool& found_full_highlight) const {

    if(raw_query == "*") {
        return;
    }

    tsl::htrie_set<char> matched_tokens;

    bool use_word_tokenizer = search_field.locale == "th" || Tokenizer::is_cyrillic(search_field.locale);
    bool normalise = !use_word_tokenizer;

    std::vector<std::string> raw_query_tokens;
    Tokenizer(raw_query, normalise, false, search_field.locale, symbols_to_index, token_separators).tokenize(raw_query_tokens);

    if(raw_query_tokens.empty()) {
        return ;
    }

    bool flat_field = highlight_doc.contains(search_field.name);
    std::vector<std::string> path_parts;
    if(enable_nested_fields && !flat_field) {
        StringUtils::split(search_field.name, path_parts, ".");
    } else {
        path_parts = {search_field.name};
    }

    const std::string& last_raw_q_token = raw_query_tokens.back();
    size_t prefix_token_num_chars = StringUtils::get_num_chars(last_raw_q_token);

    std::set<std::string> last_full_q_tokens;
    std::vector<match_index_t> match_indices;

    if(is_infix_search) {
        // could be an optional field
        if(document.contains(search_field.name)) {
            size_t array_len = 1;
            bool field_is_array = document[search_field.name].is_array();
            if(field_is_array) {
                array_len = document[search_field.name].size();
            }

            const std::vector<token_positions_t> empty_offsets;

            for(size_t i = 0; i < array_len; i++) {
                std::string text = field_is_array ? document[search_field.name][i] : document[search_field.name];
                StringUtils::tolowercase(text);
                if(text.size() < 100 && text.find(raw_query_tokens.front()) != std::string::npos) {
                    const Match & this_match = Match(field_order_kv->key, empty_offsets, false, false);
                    uint64_t this_match_score = this_match.get_match_score(0, 1);
                    match_indices.emplace_back(this_match, this_match_score, i);
                }
            }
        }

    } else {

        /*std::string qtok_buff;
        for(auto it = qtoken_leaves.begin(); it != qtoken_leaves.end(); ++it) {
            it.key(qtok_buff);
            LOG(INFO) << "Token: " << qtok_buff << ", root_len: " << it.value().root_len;
        }*/

        if(!qtoken_leaves.empty()) {
            std::vector<void*> posting_lists;
            for(auto token_leaf: qtoken_leaves) {
                posting_lists.push_back(token_leaf.leaf->values);
            }

            std::map<size_t, std::vector<token_positions_t>> array_token_positions;
            posting_t::get_array_token_positions(field_order_kv->key, posting_lists, array_token_positions);

            for(const auto& kv: array_token_positions) {
                const std::vector<token_positions_t>& token_positions = kv.second;
                size_t array_index = kv.first;

                if(token_positions.empty()) {
                    continue;
                }

                const Match & this_match = Match(field_order_kv->key, token_positions, true, true);
                uint64_t this_match_score = this_match.get_match_score(1, token_positions.size());
                match_indices.emplace_back(this_match, this_match_score, array_index);

                /*LOG(INFO) << "doc_id: " << document["id"] << ", search_field: " << search_field.name
                          << ", words_present: " << size_t(this_match.words_present)
                          << ", match_score: " << this_match_score
                          << ", match.distance: " << size_t(this_match.distance);*/
            }
        }
    }

    const size_t max_array_matches = std::min((size_t)MAX_ARRAY_MATCHES, match_indices.size());
    std::partial_sort(match_indices.begin(), match_indices.begin()+max_array_matches, match_indices.end());

    highlight_nested_field(highlight_doc, highlight_doc, path_parts, 0, false, -1,
                           [&](nlohmann::json& h_obj, bool is_arr_obj_ele, int array_i) {
        if(!h_obj.is_string()) {
            auto val_back = h_obj;
            h_obj = nlohmann::json::object();
            h_obj["snippet"] = to_string(val_back);
            h_obj["matched_tokens"] = nlohmann::json::array();
            if(highlight_fully) {
                h_obj["value"] = val_back;
            }
            return ;
        }

        int matched_index = -1;

        if(!is_arr_obj_ele) {
            // Since we will iterate on both matching and non-matching array elements for highlighting,
            // we need to check if `array_i`exists within match_indices vec.

            for (size_t match_index = 0; match_index < match_indices.size(); match_index++) {
                if (match_indices[match_index].index == array_i) {
                    matched_index = match_index;
                    break;
                }
            }

            if(matched_index == -1) {
                // If an element does not belong to an array of object field and also does not have a matching index
                // we know that there cannot be any matching tokens for highlighting
                std::string text = h_obj.get<std::string>();
                h_obj = nlohmann::json::object();
                h_obj["snippet"] = text;
                h_obj["matched_tokens"] = nlohmann::json::array();
                if(highlight_fully) {
                    h_obj["value"] = text;
                }
                return ;
            }

            std::sort(match_indices[matched_index].match.offsets.begin(),
                      match_indices[matched_index].match.offsets.end());
        } else {
            // array of object element indices will not match indexed offsets, so we will use dummy match
            // the highlighting logic will ignore this and try to do exhaustive highlighting (look at all tokens)
            match_indices.clear();
            match_indices.push_back(match_index_t(Match(), 0, 0));
            matched_index = 0;
        }

        const auto& match_index = match_indices[matched_index];

        size_t last_valid_offset = 0;
        int last_valid_offset_index = -1;

        for(size_t match_offset_i = 0; match_offset_i < match_index.match.offsets.size(); match_offset_i++) {
            const auto& token_offset = match_index.match.offsets[match_offset_i];
            if(token_offset.offset != MAX_DISPLACEMENT) {
                last_valid_offset = token_offset.offset;
                last_valid_offset_index = match_offset_i;
            } else {
                break;
            }
        }

        highlight_t array_highlight = highlight;
        std::string text = h_obj.get<std::string>();
        h_obj = nlohmann::json::object();

        handle_highlight_text(text, normalise, search_field, symbols_to_index,
                              token_separators, array_highlight, string_utils, use_word_tokenizer,
                              highlight_affix_num_tokens,
                              qtoken_leaves, last_valid_offset_index,
                              prefix_token_num_chars,
                              highlight_fully, snippet_threshold, is_infix_search,
                              raw_query_tokens,
                              last_valid_offset, highlight_start_tag, highlight_end_tag,
                              index_symbols, match_index);


        if(array_highlight.snippets.empty() && array_highlight.values.empty()) {
            h_obj["snippet"] = text;
            h_obj["matched_tokens"] = nlohmann::json::array();
        }

        if(!array_highlight.snippets.empty()) {
            found_highlight = found_highlight || true;

            h_obj["snippet"] = array_highlight.snippets[0];
            h_obj["matched_tokens"] = nlohmann::json::array();

            for(auto& token_vec: array_highlight.matched_tokens) {
                for(auto& token: token_vec) {
                    h_obj["matched_tokens"].push_back(token);
                }
            }
        }

        if(!array_highlight.values.empty()) {
            h_obj["value"] = array_highlight.values[0];;
            found_full_highlight = found_full_highlight || true;
        } else if(highlight_fully) {
            h_obj["value"] = text;
        }
    });

    if(!flat_field) {
        return;
    }

    if(!search_field.is_string()) {
        return ;
    }

    if(!is_infix_search && qtoken_leaves.empty()) {
        // none of the tokens from the query were found on this field
        return ;
    }

    if(match_indices.empty()) {
        return ;
    }

    for(size_t array_i = 0; array_i < max_array_matches; array_i++) {
        std::sort(match_indices[array_i].match.offsets.begin(), match_indices[array_i].match.offsets.end());
        const auto& match_index = match_indices[array_i];
        const Match& match = match_index.match;

        size_t last_valid_offset = 0;
        int last_valid_offset_index = -1;

        for(size_t match_offset_index = 0; match_offset_index < match.offsets.size(); match_offset_index++) {
            const auto& token_offset = match.offsets[match_offset_index];
            if(token_offset.offset != MAX_DISPLACEMENT) {
                last_valid_offset = token_offset.offset;
                last_valid_offset_index = match_offset_index;
            } else {
                break;
            }
        }

        if(!document.contains(search_field.name)) {
            // could be an optional field
            continue;
        }

        /*LOG(INFO) << "field: " << document[search_field.name] << ", id: " << field_order_kv->key
                  << ", index: " << match_index.index;*/

        std::string text;

        if(search_field.type == field_types::STRING) {
            text = document[search_field.name];
        } else {
            // since we try to do manual prefix matching on the first array value, we have to check for an empty array
            if(!document[search_field.name].is_array() ||
                match_index.index >= document[search_field.name].size()) {
                continue;
            }

            text = document[search_field.name][match_index.index];
        }

        handle_highlight_text(text, normalise, search_field, symbols_to_index, token_separators,
                              highlight, string_utils, use_word_tokenizer, highlight_affix_num_tokens,
                              qtoken_leaves, last_valid_offset_index, prefix_token_num_chars,
                              highlight_fully, snippet_threshold, is_infix_search, raw_query_tokens,
                              last_valid_offset, highlight_start_tag, highlight_end_tag,
                              index_symbols, match_index);

        if(!highlight.snippets.empty()) {
            found_highlight = found_highlight || true;
            for(auto& token_vec: highlight.matched_tokens) {
                for(auto& token: token_vec) {
                    matched_tokens.insert(token);
                }
            }
        }

        if(!highlight.values.empty()) {
            found_full_highlight = found_full_highlight || true;
        }
    }

    highlight.field = search_field.name;
    highlight.field_index = search_field_index;

    if(!match_indices.empty()) {
        highlight.match_score = match_indices[0].match_score;
    }
}

bool Collection::handle_highlight_text(std::string& text, bool normalise, const field &search_field,
                           const std::vector<char>& symbols_to_index, const std::vector<char>& token_separators,
                           highlight_t& highlight, StringUtils & string_utils, bool use_word_tokenizer,
                           const size_t highlight_affix_num_tokens,
                           const tsl::htrie_map<char, token_leaf>& qtoken_leaves, int last_valid_offset_index,
                           const size_t prefix_token_num_chars, bool highlight_fully, const size_t snippet_threshold,
                           bool is_infix_search, std::vector<std::string>& raw_query_tokens, size_t last_valid_offset,
                           const std::string& highlight_start_tag, const std::string& highlight_end_tag,
                           const uint8_t* index_symbols, const match_index_t& match_index) const {

    const Match& match = match_index.match;

    Tokenizer tokenizer(text, normalise, false, search_field.locale, symbols_to_index, token_separators);

    // word tokenizer is a secondary tokenizer used for specific languages that requires transliteration
    Tokenizer word_tokenizer("", true, false, search_field.locale, symbols_to_index, token_separators);

    if(search_field.locale == "ko") {
        text = string_utils.unicode_nfkd(text);
    }

    // need an ordered map here to ensure that it is ordered by the key (start offset)
    std::map<size_t, size_t> token_offsets;

    int match_offset_index = 0;
    std::string raw_token;
    std::set<std::string> token_hits;  // used to identify repeating tokens
    size_t raw_token_index = 0, tok_start = 0, tok_end = 0;

    // based on `highlight_affix_num_tokens`
    size_t snippet_start_offset = 0, snippet_end_offset = (text.empty() ? 0 : text.size() - 1);

    // window used to locate the starting offset for snippet on the text
    std::list<size_t> snippet_start_window;

    highlight.matched_tokens.emplace_back();
    std::vector<std::string>& matched_tokens = highlight.matched_tokens.back();
    bool found_first_match = false;

    while(tokenizer.next(raw_token, raw_token_index, tok_start, tok_end)) {
        if(use_word_tokenizer) {
            bool found_token = word_tokenizer.tokenize(raw_token);
            if(!found_token) {
                tokenizer.decr_token_counter();
                continue;
            }
        }

        if(!found_first_match) {
            if(snippet_start_window.size() == highlight_affix_num_tokens + 1) {
                snippet_start_window.pop_front();
            }

            snippet_start_window.push_back(tok_start);
        }

        bool token_already_found = (token_hits.find(raw_token) != token_hits.end());
        auto qtoken_it = qtoken_leaves.find(raw_token);

        // ensures that the `snippet_start_offset` is always from a matched token, and not from query suggestion
        bool match_offset_found = (found_first_match && token_already_found) ||
                                  (match_offset_index <= last_valid_offset_index &&
                                   match.offsets[match_offset_index].offset == raw_token_index);

        // Token might not appear in the best matched window, which is limited to a size of 10.
        // If field is marked to be highlighted fully, or field length exceeds snippet_threshold, we will
        // locate all tokens that appear in the query / query candidates
        bool raw_token_found = !match_offset_found && (highlight_fully || text.size() < snippet_threshold * 6) &&
                                                        qtoken_leaves.find(raw_token) != qtoken_leaves.end();

        if (match_offset_found || raw_token_found) {
            if(qtoken_it != qtoken_leaves.end() && qtoken_it.value().is_prefix &&
               qtoken_it.value().root_len < raw_token.size()) {
                // need to ensure that only the prefix portion is highlighted
                // if length diff is within 2, we still might not want to highlight partially in some cases
                // e.g. "samsng" vs "samsung" -> full highlight is preferred, unless it's a full prefix match

                size_t k = tok_start;
                size_t num_letters = 0, prefix_letters = 0, prefix_end = tok_start;

                // group unicode code points and calculate number of actual characters
                while(k <= tok_end) {
                    k++;
                    if ((text[k] & 0xC0) == 0x80) k++;
                    if ((text[k] & 0xC0) == 0x80) k++;
                    if ((text[k] & 0xC0) == 0x80) k++;

                    num_letters++;

                    if(num_letters <= prefix_token_num_chars) {
                        prefix_letters++;
                    }

                    if(num_letters == prefix_token_num_chars) {
                        prefix_end = k - 1;
                    }
                }

                size_t char_diff = num_letters - prefix_letters;
                auto new_tok_end = (char_diff <= 2 && qtoken_it.value().num_typos != 0) ? tok_end : prefix_end;
                token_offsets.emplace(tok_start, new_tok_end);
            } else {
                token_offsets.emplace(tok_start, tok_end);
            }

            token_hits.insert(raw_token);

            if(match_offset_found) {
                // to skip over duplicate tokens in the query
                do {
                    match_offset_index++;
                } while(match_offset_index <= last_valid_offset_index &&
                        match.offsets[match_offset_index - 1].offset == match.offsets[match_offset_index].offset);

                if(!found_first_match) {
                    snippet_start_offset = snippet_start_window.front();
                }

                found_first_match = true;
            }
        } else if(is_infix_search && text.size() < 100 &&
                  raw_token.find(raw_query_tokens.front()) != std::string::npos) {
            token_offsets.emplace(tok_start, tok_end);
            token_hits.insert(raw_token);
        }

        if(raw_token_index >= last_valid_offset + highlight_affix_num_tokens) {
            // register end of highlight snippet
            if(snippet_end_offset == text.size() - 1) {
                snippet_end_offset = tok_end;
            }
        }

        // We can break early only if we have:
        // a) run out of matched indices
        // b) token_index exceeds the suffix tokens boundary
        // c) raw_token_index exceeds snippet threshold
        // d) highlight fully is not requested

        if(raw_token_index >= snippet_threshold &&
           match_offset_index > last_valid_offset_index &&
           raw_token_index >= last_valid_offset + highlight_affix_num_tokens &&
           !highlight_fully) {
            break;
        }
    }

    if(token_offsets.empty()) {
        return false;
    }

    if(raw_token_index <= snippet_threshold-1) {
        // fully highlight field whose token size is less than given snippet threshold
        snippet_start_offset = 0;
        snippet_end_offset = text.size() - 1;
    }

    // `token_offsets` has a list of ranges to target for highlighting
    // tokens from query might occur before actual snippet start offset: we skip that
    auto offset_it = token_offsets.begin();
    while(offset_it != token_offsets.end() && offset_it->first < snippet_start_offset) {
        offset_it++;
    }

    std::stringstream highlighted_text;
    highlight_text(highlight_start_tag, highlight_end_tag, text, token_offsets,
                   snippet_end_offset, matched_tokens, offset_it,
                   highlighted_text, index_symbols, snippet_start_offset);

    highlight.snippets.push_back(highlighted_text.str());
    if(search_field.type == field_types::STRING_ARRAY) {
        highlight.indices.push_back(match_index.index);
    }

    if(highlight_fully) {
        std::stringstream value_stream;
        offset_it = token_offsets.begin();
        std::vector<std::string> full_matched_tokens;
        highlight_text(highlight_start_tag, highlight_end_tag, text, token_offsets,
                       text.size()-1, full_matched_tokens, offset_it,
                       value_stream, index_symbols, 0);
        highlight.values.push_back(value_stream.str());
    }

    return true;
}

void Collection::highlight_text(const string& highlight_start_tag, const string& highlight_end_tag,
                                  const string& text,
                                  const std::map<size_t, size_t>& token_offsets,
                                  size_t snippet_end_offset, std::vector<std::string>& matched_tokens,
                                  std::map<size_t, size_t>::iterator& offset_it,
                                  std::stringstream& highlighted_text,
                                  const uint8_t* index_symbols,
                                  size_t snippet_start_offset) {

    while(snippet_start_offset <= snippet_end_offset) {
        if(offset_it != token_offsets.end()) {
            if (snippet_start_offset == offset_it->first) {
                highlighted_text << highlight_start_tag;

                auto end_offset = offset_it->second;

                // if a token ends with one or more puncutation chars, we should not highlight them
                for(int j = end_offset; j >= 0; j--) {
                    if(end_offset >= text.size()) {
                        // this should not happen unless we mess up unicode normalization
                        break;
                    }

                    if(!std::isalnum(text[j]) && Tokenizer::is_ascii_char(text[j]) &&
                        index_symbols[uint8_t(text[j])] != 1) {
                        end_offset--;
                    } else {
                        break;
                    }
                }

                size_t token_len = end_offset - snippet_start_offset + 1;
                const std::string& text_token = text.substr(snippet_start_offset, token_len);
                matched_tokens.push_back(text_token);

                for(size_t j = 0; j < token_len; j++) {
                    if((snippet_start_offset + j) >= text.size()) {
                        LOG(ERROR) << "??? snippet_start_offset: " << snippet_start_offset
                                  << ", offset_it->first: " << offset_it->first
                                  << ", offset_it->second: " << offset_it->second
                                  << ", end_offset: " << end_offset
                                  << ", j: " << j << ", token_len: " << token_len << ", text: " << text;
                        break;
                    }
                    highlighted_text << text[snippet_start_offset + j];
                }

                highlighted_text << highlight_end_tag;
                offset_it++;
                snippet_start_offset += token_len;
                continue;
            }
        }

        highlighted_text << text[snippet_start_offset];
        snippet_start_offset++;
    }
}

Option<nlohmann::json> Collection::get(const std::string & id) const {
    std::string seq_id_str;
    StoreStatus seq_id_status = store->get(get_doc_id_key(id), seq_id_str);

    if(seq_id_status == StoreStatus::NOT_FOUND) {
        return Option<nlohmann::json>(404, "Could not find a document with id: " + id);
    }

    if(seq_id_status == StoreStatus::ERROR) {
        return Option<nlohmann::json>(500, "Error while fetching the document.");
    }

    uint32_t seq_id = (uint32_t) std::stoul(seq_id_str);

    std::string parsed_document;
    StoreStatus doc_status = store->get(get_seq_id_key(seq_id), parsed_document);

    if(doc_status == StoreStatus::NOT_FOUND) {
        LOG(ERROR) << "Sequence ID exists, but document is missing for id: " << id;
        return Option<nlohmann::json>(404, "Could not find a document with id: " + id);
    }

    if(doc_status == StoreStatus::ERROR) {
        return Option<nlohmann::json>(500, "Error while fetching the document.");
    }

    nlohmann::json document;
    try {
        document = nlohmann::json::parse(parsed_document);
    } catch(...) {
        return Option<nlohmann::json>(500, "Error while parsing stored document.");
    }

    return Option<nlohmann::json>(document);
}

void Collection::remove_document(const nlohmann::json & document, const uint32_t seq_id, bool remove_from_store) {
    const std::string& id = document["id"];

    {
        std::unique_lock lock(mutex);

        index->remove(seq_id, document, {}, false);
        num_documents -= 1;
    }

    if(remove_from_store) {
        store->remove(get_doc_id_key(id));
        store->remove(get_seq_id_key(seq_id));
    }
}

Option<std::string> Collection::remove(const std::string & id, const bool remove_from_store) {
    std::string seq_id_str;
    StoreStatus seq_id_status = store->get(get_doc_id_key(id), seq_id_str);

    if(seq_id_status == StoreStatus::NOT_FOUND) {
        return Option<std::string>(404, "Could not find a document with id: " + id);
    }

    if(seq_id_status == StoreStatus::ERROR) {
        return Option<std::string>(500, "Error while fetching the document.");
    }

    uint32_t seq_id = (uint32_t) std::stoul(seq_id_str);

    std::string parsed_document;
    StoreStatus doc_status = store->get(get_seq_id_key(seq_id), parsed_document);

    if(doc_status == StoreStatus::NOT_FOUND) {
        LOG(ERROR) << "Sequence ID exists, but document is missing for id: " << id;
        return Option<std::string>(404, "Could not find a document with id: " + id);
    }

    if(doc_status == StoreStatus::ERROR) {
        return Option<std::string>(500, "Error while fetching the document.");
    }

    nlohmann::json document;
    try {
        document = nlohmann::json::parse(parsed_document);
    } catch(...) {
        return Option<std::string>(500, "Error while parsing stored document.");
    }

    remove_document(document, seq_id, remove_from_store);
    return Option<std::string>(id);
}

Option<bool> Collection::remove_if_found(uint32_t seq_id, const bool remove_from_store) {
    std::string parsed_document;
    StoreStatus doc_status = store->get(get_seq_id_key(seq_id), parsed_document);

    if(doc_status == StoreStatus::NOT_FOUND) {
        return Option<bool>(false);
    }

    if(doc_status == StoreStatus::ERROR) {
        return Option<bool>(500, "Error while fetching the document with seq id: " +
                            std::to_string(seq_id));
    }

    nlohmann::json document;
    try {
        document = nlohmann::json::parse(parsed_document);
    } catch(...) {
        return Option<bool>(500, "Error while parsing stored document.");
    }

    remove_document(document, seq_id, remove_from_store);
    return Option<bool>(true);
}

Option<uint32_t> Collection::add_override(const override_t & override) {
    bool inserted = store->insert(Collection::get_override_key(name, override.id), override.to_json().dump());
    if(!inserted) {
        return Option<uint32_t>(500, "Error while storing the override on disk.");
    }

    std::unique_lock lock(mutex);
    overrides[override.id] = override;
    return Option<uint32_t>(200);
}

Option<uint32_t> Collection::remove_override(const std::string & id) {
    if(overrides.count(id) != 0) {
        bool removed = store->remove(Collection::get_override_key(name, id));
        if(!removed) {
            return Option<uint32_t>(500, "Error while deleting the override from disk.");
        }

        std::unique_lock lock(mutex);
        overrides.erase(id);
        return Option<uint32_t>(200);
    }

    return Option<uint32_t>(404, "Could not find that `id`.");
}

uint32_t Collection::get_seq_id_from_key(const std::string & key) {
    // last 4 bytes of the key would be the serialized version of the sequence id
    std::string serialized_seq_id = key.substr(key.length() - 4);
    return StringUtils::deserialize_uint32_t(serialized_seq_id);
}

std::string Collection::get_next_seq_id_key(const std::string & collection_name) {
    return std::string(COLLECTION_NEXT_SEQ_PREFIX) + "_" + collection_name;
}

std::string Collection::get_seq_id_key(uint32_t seq_id) const {
    // We can't simply do std::to_string() because we want to preserve the byte order.
    // & 0xFF masks all but the lowest eight bits.
    const std::string & serialized_id = StringUtils::serialize_uint32_t(seq_id);
    return get_seq_id_collection_prefix() + "_" + serialized_id;
}

std::string Collection::get_doc_id_key(const std::string & doc_id) const {
    return std::to_string(collection_id) + "_" + DOC_ID_PREFIX + "_" + doc_id;
}

std::string Collection::get_name() const {
    std::shared_lock lock(mutex);
    return name;
}

uint64_t Collection::get_created_at() const {
    return created_at.load();
}

size_t Collection::get_num_documents() const {
    return num_documents.load();
}

uint32_t Collection::get_collection_id() const {
    return collection_id.load();
}

Option<uint32_t> Collection::doc_id_to_seq_id(const std::string & doc_id) const {
    std::string seq_id_str;
    StoreStatus status = store->get(get_doc_id_key(doc_id), seq_id_str);
    if(status == StoreStatus::FOUND) {
        uint32_t seq_id = (uint32_t) std::stoi(seq_id_str);
        return Option<uint32_t>(seq_id);
    }

    if(status == StoreStatus::NOT_FOUND) {
        return Option<uint32_t>(404, "Not found.");
    }

    return Option<uint32_t>(500, "Error while fetching doc_id from store.");
}

std::vector<std::string> Collection::get_facet_fields() {
    std::shared_lock lock(mutex);

    std::vector<std::string> facet_fields_copy;
    for(auto it = search_schema.begin(); it != search_schema.end(); ++it) {
        if(it.value().facet) {
            facet_fields_copy.push_back(it.key());
        }
    }

    return facet_fields_copy;
}

std::vector<field> Collection::get_sort_fields() {
    std::shared_lock lock(mutex);

    std::vector<field> sort_fields_copy;
    for(auto it = search_schema.begin(); it != search_schema.end(); ++it) {
        if(it.value().sort) {
            sort_fields_copy.push_back(it.value());
        }
    }

    return sort_fields_copy;
}

std::vector<field> Collection::get_fields() {
    std::shared_lock lock(mutex);
    return fields;
}

std::unordered_map<std::string, field> Collection::get_dynamic_fields() {
    std::shared_lock lock(mutex);
    return dynamic_fields;
}

tsl::htrie_map<char, field> Collection::get_schema() {
    std::shared_lock lock(mutex);
    return search_schema;
};

tsl::htrie_map<char, field> Collection::get_nested_fields() {
    std::shared_lock lock(mutex);
    return nested_fields;
};

std::string Collection::get_meta_key(const std::string & collection_name) {
    return std::string(COLLECTION_META_PREFIX) + "_" + collection_name;
}

std::string Collection::get_override_key(const std::string & collection_name, const std::string & override_id) {
    return std::string(COLLECTION_OVERRIDE_PREFIX) + "_" + collection_name + "_" + override_id;
}

std::string Collection::get_seq_id_collection_prefix() const {
    return std::to_string(collection_id) + "_" + std::string(SEQ_ID_PREFIX);
}

std::string Collection::get_default_sorting_field() {
    std::shared_lock lock(mutex);
    return default_sorting_field;
}

Option<bool> Collection::get_document_from_store(const uint32_t& seq_id,
                                                 nlohmann::json& document, bool raw_doc) const {
    return get_document_from_store(get_seq_id_key(seq_id), document, raw_doc);
}

Option<bool> Collection::get_document_from_store(const std::string &seq_id_key,
                                                 nlohmann::json& document, bool raw_doc) const {
    std::string json_doc_str;
    StoreStatus json_doc_status = store->get(seq_id_key, json_doc_str);

    if(json_doc_status != StoreStatus::FOUND) {
        const std::string& seq_id = std::to_string(get_seq_id_from_key(seq_id_key));
        return Option<bool>(500, "Could not locate the JSON document for sequence ID: " + seq_id);
    }

    try {
        document = nlohmann::json::parse(json_doc_str);
    } catch(...) {
        return Option<bool>(500, "Error while parsing stored document with sequence ID: " + seq_id_key);
    }

    if(!raw_doc && enable_nested_fields) {
        std::vector<field> flattened_fields;
        field::flatten_doc(document, nested_fields, true, flattened_fields);
    }

    return Option<bool>(true);
}

const Index* Collection::_get_index() const {
    return index;
}

Option<bool> Collection::parse_pinned_hits(const std::string& pinned_hits_str,
                                           std::map<size_t, std::vector<std::string>>& pinned_hits) {
    if(!pinned_hits_str.empty()) {
        std::vector<std::string> pinned_hits_strs;
        StringUtils::split(pinned_hits_str, pinned_hits_strs, ",");

        for(const std::string & pinned_hits_part: pinned_hits_strs) {
            std::vector<std::string> expression_parts;
            int64_t index = pinned_hits_part.size() - 1;
            while(index >= 0 && pinned_hits_part[index] != ':') {
                index--;
            }

            if(index == 0) {
                return Option<bool>(400, "Pinned hits are not in expected format.");
            }

            std::string pinned_id = pinned_hits_part.substr(0, index);
            std::string pinned_pos = pinned_hits_part.substr(index+1);

            if(!StringUtils::is_positive_integer(pinned_pos)) {
                return Option<bool>(400, "Pinned hits are not in expected format.");
            }

            int position = std::stoi(pinned_pos);
            if(position == 0) {
                return Option<bool>(400, "Pinned hits must start from position 1.");
            }

            pinned_hits[position].emplace_back(pinned_id);
        }
    }

    return Option<bool>(true);
}

Option<bool> Collection::add_synonym(const nlohmann::json& syn_json) {
    std::shared_lock lock(mutex);
    synonym_t synonym;
    Option<bool> syn_op = synonym_t::parse(syn_json, synonym);

    if(!syn_op.ok()) {
        return syn_op;
    }

    return synonym_index->add_synonym(name, synonym);
}

bool Collection::get_synonym(const std::string& id, synonym_t& synonym) {
    std::shared_lock lock(mutex);
    return synonym_index->get_synonym(id, synonym);
}

Option<bool> Collection::remove_synonym(const std::string &id) {
    std::shared_lock lock(mutex);
    return synonym_index->remove_synonym(name, id);
}

void Collection::synonym_reduction(const std::vector<std::string>& tokens,
                                     std::vector<std::vector<std::string>>& results) const {
    std::shared_lock lock(mutex);
    return synonym_index->synonym_reduction(tokens, results);
}

spp::sparse_hash_map<std::string, synonym_t> Collection::get_synonyms() {
    std::shared_lock lock(mutex);
    return synonym_index->get_synonyms();
}

SynonymIndex* Collection::get_synonym_index() {
    return synonym_index;
}

Option<bool> Collection::persist_collection_meta() {
    // first compact nested fields (to keep only parents of expanded children)
    field::compact_nested_fields(nested_fields);

    std::string coll_meta_json;
    StoreStatus status = store->get(Collection::get_meta_key(name), coll_meta_json);

    if(status != StoreStatus::FOUND) {
        return Option<bool>(500, "Could not fetch collection meta from store.");
    }

    nlohmann::json collection_meta;

    try {
        collection_meta = nlohmann::json::parse(coll_meta_json);
    } catch(...) {
        return Option<bool>(500, "Unable to parse collection meta.");
    }

    nlohmann::json fields_json = nlohmann::json::array();
    Option<bool> fields_json_op = field::fields_to_json_fields(fields, default_sorting_field, fields_json);

    if(!fields_json_op.ok()) {
        return Option<bool>(fields_json_op.code(), fields_json_op.error());
    }

    collection_meta[COLLECTION_SEARCH_FIELDS_KEY] = fields_json;
    collection_meta[Collection::COLLECTION_DEFAULT_SORTING_FIELD_KEY] = default_sorting_field;
    collection_meta[Collection::COLLECTION_FALLBACK_FIELD_TYPE] = fallback_field_type;

    bool persisted = store->insert(Collection::get_meta_key(name), collection_meta.dump());
    if(!persisted) {
        return Option<bool>(500, "Could not persist collection meta to store.");
    }

    return Option<bool>(true);
}

Option<bool> Collection::batch_alter_data(const std::vector<field>& alter_fields,
                                          const std::vector<field>& del_fields,
                                          const std::string& this_fallback_field_type) {
    // Update schema with additions (deletions can only be made later)
    std::vector<field> new_fields;
    tsl::htrie_map<char, field> schema_additions;

    std::vector<std::string> nested_field_names;

    for(auto& f: alter_fields) {
        if(f.name == ".*") {
            fields.push_back(f);
            continue;
        }

        if(f.is_dynamic()) {
            dynamic_fields.emplace(f.name, f);
        } else {
            schema_additions.emplace(f.name, f);
            search_schema.emplace(f.name, f);
            new_fields.push_back(f);
        }

        if(f.nested) {
            nested_fields.emplace(f.name, f);
            nested_field_names.push_back(f.name);
        }

        fields.push_back(f);
    }

    index->refresh_schemas(new_fields, {});

    field::compact_nested_fields(nested_fields);

    // Now, we can index existing data onto the updated schema
    const std::string seq_id_prefix = get_seq_id_collection_prefix();
    std::string upper_bound_key = get_seq_id_collection_prefix() + "`";  // cannot inline this
    rocksdb::Slice upper_bound(upper_bound_key);

    rocksdb::Iterator* iter = store->scan(seq_id_prefix, &upper_bound);
    std::unique_ptr<rocksdb::Iterator> iter_guard(iter);

    size_t num_found_docs = 0;
    std::vector<index_record> iter_batch;
    const size_t index_batch_size = 1000;

    auto begin = std::chrono::high_resolution_clock::now();

    while(iter->Valid() && iter->key().starts_with(seq_id_prefix)) {
        num_found_docs++;
        const uint32_t seq_id = Collection::get_seq_id_from_key(iter->key().ToString());

        nlohmann::json document;

        try {
            document = nlohmann::json::parse(iter->value().ToString());
        } catch(const std::exception& e) {
            return Option<bool>(400, "Bad JSON in document: " + document.dump(-1, ' ', false,
                                                                                nlohmann::detail::error_handler_t::ignore));
        }

        if(enable_nested_fields) {
            std::vector<field> flattened_fields;
            field::flatten_doc(document, nested_fields, true, flattened_fields);
        }

        index_record record(num_found_docs, seq_id, document, index_operation_t::CREATE, DIRTY_VALUES::REJECT);
        iter_batch.emplace_back(std::move(record));

        // Peek and check for last record right here so that we handle batched indexing correctly
        // Without doing this, the "last batch" would have to be indexed outside the loop.
        iter->Next();
        bool last_record = !(iter->Valid() && iter->key().starts_with(seq_id_prefix));

        if(num_found_docs % index_batch_size == 0 || last_record) {
            // put delete first because a field could be deleted and added in the same change set
            if(!del_fields.empty()) {
                for(auto& rec: iter_batch) {
                    index->remove(seq_id, rec.doc, del_fields, true);
                }
            }

            Index::batch_memory_index(index, iter_batch, default_sorting_field, schema_additions,
                                      fallback_field_type, token_separators, symbols_to_index, true);

            iter_batch.clear();
        }

        if(num_found_docs % ((1 << 14)) == 0) {
            // having a cheaper higher layer check to prevent checking clock too often
            auto time_elapsed = std::chrono::duration_cast<std::chrono::seconds>(
                    std::chrono::high_resolution_clock::now() - begin).count();

            if(time_elapsed > 30) {
                begin = std::chrono::high_resolution_clock::now();
                LOG(INFO) << "Altered " << num_found_docs << " so far.";
            }
        }
    }

    LOG(INFO) << "Finished altering " << num_found_docs << " document(s).";

    for(auto& del_field: del_fields) {
        search_schema.erase(del_field.name);
        auto new_end = std::remove_if(fields.begin(), fields.end(), [&del_field](const field& f) {
            return f.name == del_field.name;
        });

        fields.erase(new_end, fields.end());

        if(del_field.is_dynamic()) {
            dynamic_fields.erase(del_field.name);
        }

        if(del_field.nested) {
            nested_fields.erase(del_field.name);
        }

        if(del_field.name == ".*") {
            fallback_field_type = "";
        }

        if(del_field.name == default_sorting_field) {
            default_sorting_field = "";
        }
    }

    index->refresh_schemas({}, del_fields);

    auto persist_op = persist_collection_meta();
    if(!persist_op.ok()) {
        return persist_op;
    }

    return Option<bool>(true);
}

Option<bool> Collection::alter(nlohmann::json& alter_payload) {
    std::unique_lock lock(mutex);

    // Validate that all stored documents are compatible with the proposed schema changes.
    std::vector<field> del_fields;
    std::vector<field> addition_fields;
    std::vector<field> reindex_fields;

    std::string this_fallback_field_type;

    auto validate_op = validate_alter_payload(alter_payload, addition_fields, reindex_fields,
                                              del_fields, this_fallback_field_type);
    if(!validate_op.ok()) {
        return validate_op;
    }

    if(!this_fallback_field_type.empty() && !fallback_field_type.empty()) {
        return Option<bool>(400, "The schema already contains a `.*` field.");
    }

    if(!this_fallback_field_type.empty() && fallback_field_type.empty()) {
        fallback_field_type = this_fallback_field_type;
    }

    LOG(INFO) << "Alter payload validation is successful...";
    if(!reindex_fields.empty()) {
        LOG(INFO) << "Processing field additions and deletions first...";
    }

    auto batch_alter_op = batch_alter_data(addition_fields, del_fields, fallback_field_type);
    if(!batch_alter_op.ok()) {
        return batch_alter_op;
    }

    if(!reindex_fields.empty()) {
        LOG(INFO) << "Processing field modifications now...";
        batch_alter_op = batch_alter_data(reindex_fields, {}, fallback_field_type);
        if(!batch_alter_op.ok()) {
            return batch_alter_op;
        }
    }

    return Option<bool>(true);
}

void Collection::remove_flat_fields(nlohmann::json& document) {
    if(document.contains(".flat")) {
        for(const auto& flat_key: document[".flat"].get<std::vector<std::string>>()) {
            document.erase(flat_key);
        }
        document.erase(".flat");
    }
}

void Collection::prune_doc(nlohmann::json& doc,
                           const tsl::htrie_set<char>& include_names,
                           const tsl::htrie_set<char>& exclude_names,
                           const std::string& parent_name, size_t depth) {
    // doc can only be an object
    auto it = doc.begin();
    while(it != doc.end()) {
        std::string nested_name = parent_name + (parent_name.empty() ? it.key() : "." + it.key());

        //LOG(INFO) << "it.key(): " << it.key() << ", nested_name: " << nested_name;

        // use prefix lookup to prune non-matching sub-trees early
        auto prefix_it = include_names.equal_prefix_range(nested_name);
        if(!include_names.empty() && prefix_it.first == prefix_it.second) {
            // prefix not found in allowed list of highlight field names, so can trim early
            it = doc.erase(it);
            continue ;
        }

        if(exclude_names.count(nested_name) != 0) {
            it = doc.erase(it);
            continue ;
        }

        if(exclude_names.empty() && !include_names.empty() && include_names.count(nested_name) != 0) {
            // without exclusions, we can pick the sub-tree early if parent name is found in include names
            it++;
            continue;
        }

        if(it.value().is_object()) {
            prune_doc(it.value(), include_names, exclude_names, nested_name, depth+1);
            if(it.value().empty()) {
                it = doc.erase(it);
            } else {
                it++;
            }

            continue;
        }

        else if(it.value().is_array()) {
            bool orig_array_empty = it.value().empty();
            bool primitive_array = true;
            auto arr_it = it.value().begin();
            while(arr_it != it.value().end()) {
                // NOTE: we will not support array of array of nested objects
                primitive_array = primitive_array && !arr_it.value().is_object();
                if(arr_it.value().is_object()) {
                    prune_doc(arr_it.value(), include_names, exclude_names, nested_name, depth+1);
                    if(arr_it.value().empty()) {
                        arr_it = it.value().erase(arr_it);
                        continue;
                    }
                }

                arr_it++;
            }

            if(!orig_array_empty && it.value().empty()) {
                // only drop field if array became empty because of pruning (and not empty already)
                it = doc.erase(it);
                continue;
            }

            if(!primitive_array) {
                it++;
                continue;
            }
        }

        if(!include_names.empty() && include_names.count(nested_name) == 0) {
            // at this point, name should match fully, otherwise we should erase the value
            it = doc.erase(it);
            continue;
        }

        it++;
    }
}

Option<bool> Collection::validate_alter_payload(nlohmann::json& schema_changes,
                                                std::vector<field>& addition_fields,
                                                std::vector<field>& reindex_fields,
                                                std::vector<field>& del_fields,
                                                std::string& fallback_field_type) {
    if(!schema_changes.is_object()) {
        return Option<bool>(400, "Bad JSON.");
    }

    if(schema_changes.size() != 1) {
        return Option<bool>(400, "Only `fields` can be updated at the moment.");
    }

    const std::string err_msg = "The `fields` value should be an array of objects containing "
                                "the field `name` and other properties.";

    if(!schema_changes.contains("fields") || !schema_changes["fields"].is_array() || schema_changes["fields"].empty()) {
        return Option<bool>(400, err_msg);
    }

    // basic validation of fields
    std::vector<field> diff_fields;
    tsl::htrie_map<char, field> updated_search_schema = search_schema;
    tsl::htrie_map<char, field> updated_nested_fields = nested_fields;
    size_t num_auto_detect_fields = 0;

    // since fields can be deleted and added in the same change set,
    // we will first do a pass at basic validations and pick out fields to be deleted
    std::set<std::string> delete_field_names;

    // ensure that drop values are at the top: required for drop+add use case
    std::sort(schema_changes["fields"].begin(), schema_changes["fields"].end(),
              [](nlohmann::json& a, nlohmann::json& b) {
                    return a.contains("drop") > b.contains("drop");
              });

    for(const auto& kv: schema_changes["fields"].items()) {
        if (!kv.value().is_object()) {
            return Option<bool>(400, err_msg);
        }

        if (!kv.value().contains("name")) {
            return Option<bool>(400, err_msg);
        }

        const std::string& field_name = kv.value()["name"].get<std::string>();

        if(field_name == "id") {
            return Option<bool>(400, "Field `" + field_name + "` cannot be altered.");
        }

        if(kv.value().contains("drop")) {
            delete_field_names.insert(field_name);
        }
    }

    std::unordered_map<std::string, field> new_dynamic_fields;

    for(const auto& kv: schema_changes["fields"].items()) {
        const std::string& field_name = kv.value()["name"].get<std::string>();
        const auto& field_it = search_schema.find(field_name);
        auto found_field = (field_it != search_schema.end());

        auto dyn_field_it = dynamic_fields.find(field_name);
        auto found_dyn_field = (dyn_field_it != dynamic_fields.end());

        if(kv.value().contains("drop")) {
            if(!kv.value()["drop"].is_boolean() || !kv.value()["drop"].get<bool>()) {
                return Option<bool>(400, "Field `" + field_name + "` must have a drop value of `true`.");
            }

            if(field_name == ".*") {
                del_fields.emplace_back(".*", field_types::AUTO, false);
                continue;
            }

            if(!found_field && !found_dyn_field) {
                return Option<bool>(400, "Field `" + field_name + "` is not part of collection schema.");
            }

            if(found_field) {
                del_fields.push_back(field_it.value());
                updated_search_schema.erase(field_it.key());
                updated_nested_fields.erase(field_it.key());

                // should also remove children if the field being dropped is an object
                if(field_it.value().nested && enable_nested_fields) {
                    auto prefix_it = search_schema.equal_prefix_range(field_name);
                    for(auto prefix_kv = prefix_it.first; prefix_kv != prefix_it.second; ++prefix_kv) {
                        bool exact_key_match = (prefix_kv.key().size() == field_name.size());
                        if(!exact_key_match) {
                            del_fields.push_back(prefix_kv.value());
                            updated_search_schema.erase(prefix_kv.key());
                            updated_nested_fields.erase(prefix_kv.key());
                        }
                    }
                }
            }

            // NOTE: fields with type "auto" or "string*" will exist in both `search_schema` and `dynamic_fields`
            if(found_dyn_field) {
                del_fields.push_back(dyn_field_it->second);
                // we will also have to resolve the actual field names which match the dynamic field pattern
                for(auto& a_field: search_schema) {
                    if(std::regex_match(a_field.name, std::regex(dyn_field_it->first))) {
                        del_fields.push_back(a_field);
                        // if schema contains explicit fields that match dynamic field that're going to be removed,
                        // we will have to remove them from the schema so that validation can occur properly
                        updated_search_schema.erase(a_field.name);
                    }
                }
            }
        } else {
            // add or update existing field
            auto is_addition = (!found_field && !found_dyn_field);
            auto is_reindex = (delete_field_names.count(field_name) != 0);

            if(is_addition && is_reindex) {
                return Option<bool>(400, "Field `" + field_name +
                                    "` cannot be added and deleted at the same time.");
            }

            if(is_addition || is_reindex) {
                // must validate fields
                auto parse_op = field::json_field_to_field(enable_nested_fields, kv.value(), diff_fields,
                                                           fallback_field_type, num_auto_detect_fields);
                if (!parse_op.ok()) {
                    return parse_op;
                }

                const auto& f = diff_fields.back();

                if(f.is_dynamic()) {
                    new_dynamic_fields[f.name] = f;
                } else {
                    updated_search_schema[f.name] = f;
                }

                if(is_reindex) {
                    reindex_fields.push_back(f);
                } else {
                    addition_fields.push_back(f);
                }

                if(f.nested && enable_nested_fields) {
                    updated_nested_fields.emplace(f.name, f);

                    // should also add children if the field is an object
                    auto prefix_it = search_schema.equal_prefix_range(field_name);
                    for(auto prefix_kv = prefix_it.first; prefix_kv != prefix_it.second; ++prefix_kv) {
                        bool exact_key_match = (prefix_kv.key().size() == field_name.size());
                        if(!exact_key_match) {
                            updated_search_schema.emplace(prefix_kv.key(), prefix_kv.value());
                            updated_nested_fields.emplace(prefix_kv.key(), prefix_kv.value());

                            if(is_reindex) {
                                reindex_fields.push_back(prefix_kv.value());
                            } else {
                                addition_fields.push_back(prefix_kv.value());
                            }
                        }
                    }
                }

            } else {
                // partial update is not supported for now
                return Option<bool>(400, "Field `" + field_name + "` is already part of the schema: To "
                                         "change this field, drop it first before adding it back to the schema.");
            }
        }
    }

    if(num_auto_detect_fields > 1) {
        return Option<bool>(400, "There can be only one field named `.*`.");
    }

    // data validations: here we ensure that already stored data is compatible with requested schema changes
    const std::string seq_id_prefix = get_seq_id_collection_prefix();
    std::string upper_bound_key = get_seq_id_collection_prefix() + "`";  // cannot inline this
    rocksdb::Slice upper_bound(upper_bound_key);

    rocksdb::Iterator* iter = store->scan(seq_id_prefix, &upper_bound);
    std::unique_ptr<rocksdb::Iterator> iter_guard(iter);

    size_t num_found_docs = 0;
    auto begin = std::chrono::high_resolution_clock::now();

    while(iter->Valid() && iter->key().starts_with(seq_id_prefix)) {
        num_found_docs++;
        const uint32_t seq_id = Collection::get_seq_id_from_key(iter->key().ToString());
        nlohmann::json document;

        try {
            document = nlohmann::json::parse(iter->value().ToString());
        } catch(const std::exception& e) {
            return Option<bool>(400, "Bad JSON in document: " + document.dump(-1, ' ', false,
                                                                                nlohmann::detail::error_handler_t::ignore));
        }

        if(!fallback_field_type.empty() || !new_dynamic_fields.empty() || !updated_nested_fields.empty()) {
            std::vector<field> new_fields;
            Option<bool> new_fields_op = detect_new_fields(document, DIRTY_VALUES::DROP,
                                                           updated_search_schema, new_dynamic_fields,
                                                           updated_nested_fields,
                                                           fallback_field_type, false,
                                                           new_fields,
                                                           enable_nested_fields);
            if(!new_fields_op.ok()) {
                return new_fields_op;
            }

            for(auto& new_field: new_fields) {
                if(updated_search_schema.find(new_field.name) == updated_search_schema.end()) {
                    reindex_fields.push_back(new_field);
                    updated_search_schema[new_field.name] = new_field;
                    if(new_field.nested) {
                        updated_nested_fields[new_field.name] = new_field;
                    }
                }
            }
        }

        // validate existing data on disk for compatibility via updated_search_schema
        auto validate_op = Index::validate_index_in_memory(document, seq_id, default_sorting_field,
                                                           updated_search_schema,
                                                           index_operation_t::CREATE,
                                                           fallback_field_type,
                                                           DIRTY_VALUES::REJECT);
        if(!validate_op.ok()) {
            std::string err_message = validate_op.error();

            // we've to message the error message to suite the schema alter context
            if(err_message.find("but is not found in the document.") != std::string::npos) {
                // missing field
                err_message.pop_back(); // delete trailing dot
                err_message += "s already present in the collection. If you still want to add this field, "
                               "set it as `optional: true`.";
                return Option<bool>(validate_op.code(), err_message);
            }

            else if(err_message.find("must be") != std::string::npos) {
                // type of an already stored document conflicts with new schema
                std::string type_error = "Schema change is incompatible with the type of documents already stored "
                                         "in this collection.";
                std::vector<std::string> err_parts;
                StringUtils::split(err_message, err_parts, "must be");
                if(err_parts.size() == 2) {
                    err_parts[0][0] = std::tolower(err_parts[0][0]);
                    type_error += " Existing data for " + err_parts[0] + " cannot be coerced into " + err_parts[1];
                }

                return Option<bool>(validate_op.code(), type_error);
            }

            else {
                std::string schema_err = "Schema change is incompatible with the type of documents already stored "
                                         "in this collection. error: " + validate_op.error();
                return Option<bool>(validate_op.code(), schema_err);
            }
        }

        if(num_found_docs % ((1 << 14)) == 0) {
            // having a cheaper higher layer check to prevent checking clock too often
            auto time_elapsed = std::chrono::duration_cast<std::chrono::seconds>(
                    std::chrono::high_resolution_clock::now() - begin).count();

            if(time_elapsed > 30) {
                begin = std::chrono::high_resolution_clock::now();
                LOG(INFO) << "Verified " << num_found_docs << " so far.";
            }
        }

        iter->Next();
    }

    return Option<bool>(true);
}

Option<bool> Collection::resolve_field_type(field& new_field,
                                            nlohmann::detail::iter_impl<nlohmann::basic_json<>>& kv,
                                            nlohmann::json& document,
                                            const DIRTY_VALUES& dirty_values,
                                            const bool found_dynamic_field,
                                            const std::string& fallback_field_type,
                                            const bool enable_nested_fields,
                                            std::vector<field>& new_fields) {
    if(!new_field.index) {
        return Option<bool>(true);
    }

    // Type detection scenarios:
    // a) Not a dynamic field + fallback type is explicit: use fallback type
    // b) Dynamic field + type is explicit: use explicit type
    // c) Not a dynamic field + fallback type is auto: detect and assign type
    // d) Dynamic field + type is auto: detect and assign type
    // e) Not a dynamic field + fallback type is string*: map to string/string[]
    // f) Dynamic field + type is string*: map to string/string[]

    const std::string& test_field_type = found_dynamic_field ? new_field.type : fallback_field_type;

    if(test_field_type == field_types::AUTO || field_types::is_string_or_array(test_field_type)) {
        if(kv.key() == ".*") {
            return Option<bool>(true);
        }

        std::string field_type;
        bool parseable = field::get_type(kv.value(), field_type);
        if(!parseable) {

            if(kv.value().is_null() && new_field.optional) {
                // null values are allowed only if field is optional
                kv = document.erase(kv);
                return Option<bool>(false);
            }

            if(kv.value().is_object()) {
                return Option<bool>(true);
            }

            if(kv.value().is_array() && kv.value().empty()) {
                return Option<bool>(true);
            }

            if(dirty_values == DIRTY_VALUES::REJECT || dirty_values == DIRTY_VALUES::COERCE_OR_REJECT) {
                return Option<bool>(400, "Type of field `" + kv.key() + "` is invalid.");
            } else {
                // DROP or COERCE_OR_DROP
                kv = document.erase(kv);
                return Option<bool>(false);
            }
        }

        if(test_field_type == field_types::AUTO) {
            new_field.type = field_type;
            if(new_field.is_object()) {
                new_field.nested = true;
            }
        } else {
            if (kv.value().is_array()) {
                new_field.type = field_types::STRING_ARRAY;
            } else {
                new_field.type = field_types::STRING;
            }
        }
    }

    else {
        new_field.type = test_field_type;
    }

    if (new_field.is_num_sort_field()) {
        // only numerical fields are added to sort index in dynamic type detection
        new_field.sort = true;
    }

    if(enable_nested_fields || !new_field.nested) {
        // only detect nested field if it is enabled explicitly
        new_fields.emplace_back(new_field);
    }

    return Option<bool>(true);
}

Option<bool> Collection::detect_new_fields(nlohmann::json& document,
                                           const DIRTY_VALUES& dirty_values,
                                           const tsl::htrie_map<char, field>& schema,
                                           const std::unordered_map<std::string, field>& dyn_fields,
                                           tsl::htrie_map<char, field>& nested_fields,
                                           const std::string& fallback_field_type,
                                           bool is_update,
                                           std::vector<field>& new_fields,
                                           const bool enable_nested_fields) {

    auto kv = document.begin();
    while(kv != document.end()) {
        // we will not index the special "id" key
        if (schema.count(kv.key()) == 0 && kv.key() != "id") {
            const std::string &fname = kv.key();
            field new_field(fname, field_types::STRING, false, true);
            bool found_dynamic_field = false;
            bool skip_field = false;

            // check against dynamic field definitions
            for(auto dyn_field_it = dyn_fields.begin(); dyn_field_it != dyn_fields.end(); dyn_field_it++) {
                auto& dynamic_field = dyn_field_it->second;

                if(std::regex_match (kv.key(), std::regex(dynamic_field.name))) {
                    // unless the field is auto or string*, ignore field name matching regexp pattern
                    if(kv.key() == dynamic_field.name && !dynamic_field.is_auto() &&
                       !dynamic_field.is_string_star()) {
                        skip_field = true;
                        break;
                    }

                    // to prevent confusion we also disallow dynamic field names that contain ".*"
                    if((kv.key() != ".*" && kv.key().find(".*") != std::string::npos)) {
                        skip_field = true;
                        break;
                    }

                    new_field = dynamic_field;
                    new_field.name = fname;
                    found_dynamic_field = true;
                    break;
                }
            }

            if(skip_field) {
                kv++;
                continue;
            }

            if(!found_dynamic_field && fallback_field_type.empty()) {
                // we will not auto detect schema for non-dynamic fields if auto detection is not enabled
                kv++;
                continue;
            }

            auto add_op = resolve_field_type(new_field, kv, document, dirty_values, found_dynamic_field,
                                             fallback_field_type, enable_nested_fields, new_fields);
            if(!add_op.ok()) {
                return add_op;
            }

            bool increment_iter = add_op.get();
            if(!increment_iter) {
                continue;
            }
        }

        kv++;
    }

    if(enable_nested_fields) {
        for(auto& new_field: new_fields) {
            if(new_field.nested) {
                nested_fields.emplace(new_field.name, new_field);
            }
        }

        return field::flatten_doc(document, nested_fields, is_update, new_fields);
    }

    return Option<bool>(true);
}

Index* Collection::init_index() {
    for(const field& field: fields) {
        if(field.is_dynamic()) {
            // regexp fields and fields with auto type are treated as dynamic fields
            dynamic_fields.emplace(field.name, field);
            continue;
        }

        if(field.name == ".*") {
            continue;
        }

        search_schema.emplace(field.name, field);

        if(field.nested) {
            nested_fields.emplace(field.name, field);
        }
    }

    field::compact_nested_fields(nested_fields);

    synonym_index = new SynonymIndex(store);

    return new Index(name+std::to_string(0),
                     collection_id,
                     store,
                     synonym_index,
                     CollectionManager::get_instance().get_thread_pool(),
                     search_schema,
                     symbols_to_index, token_separators);
}

DIRTY_VALUES Collection::parse_dirty_values_option(std::string& dirty_values) const {
    std::shared_lock lock(mutex);

    StringUtils::toupper(dirty_values);
    auto dirty_values_op = magic_enum::enum_cast<DIRTY_VALUES>(dirty_values);
    DIRTY_VALUES dirty_values_action;

    if(dirty_values_op.has_value()) {
        dirty_values_action = dirty_values_op.value();
    } else {
        dirty_values_action = (fallback_field_type.empty() && dynamic_fields.empty()) ?
                              DIRTY_VALUES::REJECT : DIRTY_VALUES::COERCE_OR_REJECT;
    }

    return dirty_values_action;
}

std::vector<char> Collection::to_char_array(const std::vector<std::string>& strings) {
    std::vector<char> vec;
    for(const auto& s: strings) {
        if(s.length() == 1) {
            vec.push_back(s[0]);
        }
    }

    return vec;
}

std::vector<char> Collection::get_symbols_to_index() {
    return symbols_to_index;
}

std::vector<char> Collection::get_token_separators() {
    return token_separators;
}

std::string Collection::get_fallback_field_type() {
    return fallback_field_type;
}

bool Collection::get_enable_nested_fields() {
    return enable_nested_fields;
};

Option<bool> Collection::parse_facet(const std::string& facet_field, std::vector<facet>& facets) const{
   const std::regex base_pattern("[a-z]+\\(.*\\)");
   const std::regex range_pattern("[[a-zA-Z]+:\\[([0-9]+)\\, ([0-9]+)\\]");
   
   if(facet_field.find(":") != std::string::npos) { //range based facet

        if(!std::regex_match(facet_field, base_pattern)){
            std::string error = "Range string base pattern not matched.";
            return Option<bool>(400, error);
        }

        auto startpos = facet_field.find("(");
        auto field_name = facet_field.substr(0, startpos);

        const field& a_field = search_schema.at(field_name);
        if(!a_field.is_int32() && !a_field.is_int64()){
            std::string error = "Range facet is restricted to Numeric fields only.";
            return Option<bool>(400, error);
        }

        facet a_facet(field_name);

        //starting after "(" and excluding ")" 
        auto range_string = std::string(facet_field.begin() + startpos + 1, facet_field.end() - 1);

        //split the ranges
        std::vector<std::string> result;
        startpos = 0;
        int index=0;
        int commaFound = 0, rangeFound = 0;
        bool range_open=false;
        while(index < range_string.size()){
            if(range_string[index] == ']'){
                if(range_open == true){
                    std::string range = range_string.substr(startpos, index + 1 - startpos);
                    range=StringUtils::trim(range);
                    result.emplace_back(range);
                    rangeFound++;
                    range_open=false;
                }
                else{
                    result.clear();
                    break;
                }
            }
            else if(range_string[index] == ',' && range_open == false){
                startpos = index+1;
                commaFound++;
            }
            else if(range_string[index] == '['){
                if((commaFound == rangeFound) && range_open==false){
                    range_open=true;
                }
                else{
                    result.clear();
                    break;
                }
            }

            index++;
        }   

        if((result.empty()) || (range_open==true)){
            std::string error = "Error splitting the range string.";
            return Option<bool>(400, error);
        }

        std::vector<std::tuple<int64_t, int64_t, std::string>> tupVec;

        auto& range_map = a_facet.facet_range_map;
        for(const auto& range : result){
            //validate each range syntax
            if(!std::regex_match(range, range_pattern)){
                std::string error = "Range String range pattern not matched.";
                return Option<bool>(400, error);
            }
    
            auto pos1 = range.find(":");
            std::string range_val = range.substr(0, pos1);
    
            auto pos2 = range.find(",");
            auto pos3 = range.find("]");
    
            int64_t lower_range = std::stoll(range.substr(pos1 + 2, pos2));
            int64_t upper_range = std::stoll(range.substr(pos2 + 1, pos3));

            tupVec.emplace_back(std::make_tuple(lower_range, upper_range, range_val));
        }

        //sort the range values so that we can check continuity
        sort(tupVec.begin(), tupVec.end());

        for(const auto& tup : tupVec){

            int64_t lower_range = std::get<0>(tup);
            int64_t upper_range = std::get<1>(tup);
            std::string range_val = std::get<2>(tup);
            //check if ranges are continous or not
            if((!range_map.empty()) && (range_map.find(lower_range)== range_map.end())){
                std::string error = "Ranges in range facet syntax should be continous.";
                return Option<bool>(400, error);
            }
            
            range_map[upper_range] =  range_val;
        }
        
        a_facet.is_range_query = true;

        facets.emplace_back(std::move(a_facet));
    } else {//normal facet
        facets.emplace_back(facet(facet_field));
    }

    if(search_schema.count(facets.back().field_name) == 0 || !search_schema.at(facets.back().field_name).facet) {
            std::string error = "Could not find a facet field named `" + facets.back().field_name + "` in the schema.";
            facets.pop_back();
            return Option<bool>(404, error);
        }

    return Option<bool>(true);
}<|MERGE_RESOLUTION|>--- conflicted
+++ resolved
@@ -868,13 +868,10 @@
                                   const size_t filter_curated_hits_option,
                                   const bool prioritize_token_position,
                                   const std::string& vector_query_str,
-<<<<<<< HEAD
+                                  const bool enable_highlight_v1,
+                                  const uint64_t search_time_start_us,
                                   const size_t facet_sample_percent,
                                   const size_t facet_sample_threshold) const {
-=======
-                                  const bool enable_highlight_v1,
-                                  const uint64_t search_time_start_us) const {
->>>>>>> f380bd5f
 
     std::shared_lock lock(mutex);
 
@@ -1668,13 +1665,9 @@
         facet_result["sampled"] = a_facet.sampled;
         facet_result["counts"] = nlohmann::json::array();
 
-<<<<<<< HEAD
         std::vector<facet_value_t> facet_values;
-        std::vector<std::pair<int64_t, facet_count_t>> facet_hash_counts;
-            
-=======
         std::vector<std::pair<uint64_t, facet_count_t>> facet_hash_counts;
->>>>>>> f380bd5f
+
         for (const auto & kv : a_facet.result_map) {
             facet_hash_counts.emplace_back(kv);
         }
