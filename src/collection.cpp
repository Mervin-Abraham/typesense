--- conflicted
+++ resolved
@@ -1419,14 +1419,9 @@
                                   const std::string& stopwords_set,
                                   const std::vector<std::string>& facet_return_parent,
                                   const std::vector<ref_include_fields>& ref_include_fields_vec,
-                                  const drop_tokens_mode_t drop_tokens_mode,
+                                  const std::string& drop_tokens_mode,
                                   const bool prioritize_num_matching_fields,
-<<<<<<< HEAD
                                   const bool group_missing_values) const {
-=======
-                                  const bool group_missing_values,
-                                  const std::string& drop_tokens_mode) const {
->>>>>>> ff0d2596
 
     std::shared_lock lock(mutex);
 
