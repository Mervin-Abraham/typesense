#include "collection.h"

#include <numeric>
#include <chrono>
#include <match_score.h>
#include <string_utils.h>
#include <art.h>
#include <rocksdb/write_batch.h>
#include <system_metrics.h>
#include <tokenizer.h>
#include <collection_manager.h>
#include <regex>
#include <list>
#include <posting.h>
#include "topster.h"
#include "logger.h"
#include "thread_local_vars.h"
#include "vector_query_ops.h"

const std::string override_t::MATCH_EXACT = "exact";
const std::string override_t::MATCH_CONTAINS = "contains";


struct sort_fields_guard_t {
    std::vector<sort_by> sort_fields_std;

    ~sort_fields_guard_t() {
        for(auto& sort_by_clause: sort_fields_std) {
            if(sort_by_clause.eval.ids) {
                delete [] sort_by_clause.eval.ids;
                sort_by_clause.eval.ids = nullptr;
                sort_by_clause.eval.size = 0;
            }
        }
    }
};

Collection::Collection(const std::string& name, const uint32_t collection_id, const uint64_t created_at,
                       const uint32_t next_seq_id, Store *store, const std::vector<field> &fields,
                       const std::string& default_sorting_field,
                       const float max_memory_ratio, const std::string& fallback_field_type,
                       const std::vector<std::string>& symbols_to_index,
                       const std::vector<std::string>& token_separators,
                       const bool enable_nested_fields):
        name(name), collection_id(collection_id), created_at(created_at),
        next_seq_id(next_seq_id), store(store),
        fields(fields), default_sorting_field(default_sorting_field), enable_nested_fields(enable_nested_fields),
        max_memory_ratio(max_memory_ratio),
        fallback_field_type(fallback_field_type), dynamic_fields({}),
        symbols_to_index(to_char_array(symbols_to_index)), token_separators(to_char_array(token_separators)),
        index(init_index()) {

    this->num_documents = 0;
}

Collection::~Collection() {
    std::unique_lock lock(mutex);
    delete index;
    delete synonym_index;
}

uint32_t Collection::get_next_seq_id() {
    std::shared_lock lock(mutex);
    store->increment(get_next_seq_id_key(name), 1);
    return next_seq_id++;
}

Option<doc_seq_id_t> Collection::to_doc(const std::string & json_str, nlohmann::json& document,
                                        const index_operation_t& operation,
                                        const DIRTY_VALUES dirty_values,
                                        const std::string& id) {
    try {
        document = nlohmann::json::parse(json_str);
    } catch(const std::exception& e) {
        LOG(ERROR) << "JSON error: " << e.what();
        return Option<doc_seq_id_t>(400, std::string("Bad JSON: ") + e.what());
    }

    if(!document.is_object()) {
        return Option<doc_seq_id_t>(400, "Bad JSON: not a properly formed document.");
    }

    if(document.count("id") != 0 && id != "" && document["id"] != id) {
        return Option<doc_seq_id_t>(400, "The `id` of the resource does not match the `id` in the JSON body.");
    }

    if(document.count("id") == 0 && !id.empty()) {
        // use the explicit ID (usually from a PUT request) if document body does not have it
        document["id"] = id;
    }

    if(document.count("id") != 0 && document["id"] == "") {
        return Option<doc_seq_id_t>(400, "The `id` should not be empty.");
    }

    if(document.count("id") == 0) {
        if(operation == UPDATE) {
            return Option<doc_seq_id_t>(400, "For update, the `id` key must be provided.");
        }
        // for UPSERT, EMPLACE or CREATE, if a document does not have an ID, we will treat it as a new doc
        uint32_t seq_id = get_next_seq_id();
        document["id"] = std::to_string(seq_id);
        return Option<doc_seq_id_t>(doc_seq_id_t{seq_id, true});
    } else {
        if(!document["id"].is_string()) {
            return Option<doc_seq_id_t>(400, "Document's `id` field should be a string.");
        }

        const std::string& doc_id = document["id"];

        // try to get the corresponding sequence id from disk if present
        std::string seq_id_str;
        StoreStatus seq_id_status = store->get(get_doc_id_key(doc_id), seq_id_str);

        if(seq_id_status == StoreStatus::ERROR) {
            return Option<doc_seq_id_t>(500, "Error fetching the sequence key for document with id: " + doc_id);
        }

        if(seq_id_status == StoreStatus::FOUND) {
            if(operation == CREATE) {
                return Option<doc_seq_id_t>(409, std::string("A document with id ") + doc_id + " already exists.");
            }

            // UPSERT, EMPLACE or UPDATE
            uint32_t seq_id = (uint32_t) std::stoul(seq_id_str);
            return Option<doc_seq_id_t>(doc_seq_id_t{seq_id, false});

        } else {
            if(operation == UPDATE) {
                // for UPDATE, a document with given ID must be found
                return Option<doc_seq_id_t>(404, "Could not find a document with id: " + doc_id);
            } else {
                // for UPSERT, EMPLACE or CREATE, if a document with given ID is not found, we will treat it as a new doc
                uint32_t seq_id = get_next_seq_id();
                return Option<doc_seq_id_t>(doc_seq_id_t{seq_id, true});
            }
        }
    }
}

nlohmann::json Collection::get_summary_json() const {
    std::shared_lock lock(mutex);

    nlohmann::json json_response;

    json_response["name"] = name;
    json_response["num_documents"] = num_documents.load();
    json_response["created_at"] = created_at.load();
    json_response["enable_nested_fields"] = enable_nested_fields;
    json_response["token_separators"] = nlohmann::json::array();
    json_response["symbols_to_index"] = nlohmann::json::array();

    for(auto c: symbols_to_index) {
        json_response["symbols_to_index"].push_back(std::string(1, c));
    }

    for(auto c: token_separators) {
        json_response["token_separators"].push_back(std::string(1, c));
    }

    nlohmann::json fields_arr;

    for(const field & coll_field: fields) {
        nlohmann::json field_json;
        field_json[fields::name] = coll_field.name;
        field_json[fields::type] = coll_field.type;
        field_json[fields::facet] = coll_field.facet;
        field_json[fields::optional] = coll_field.optional;
        field_json[fields::index] = coll_field.index;
        field_json[fields::sort] = coll_field.sort;
        field_json[fields::infix] = coll_field.infix;
        field_json[fields::locale] = coll_field.locale;

        if(coll_field.num_dim > 0) {
            field_json[fields::num_dim] = coll_field.num_dim;
        }

        fields_arr.push_back(field_json);
    }

    json_response["fields"] = fields_arr;
    json_response["default_sorting_field"] = default_sorting_field;
    return json_response;
}

Option<nlohmann::json> Collection::add(const std::string & json_str,
                                       const index_operation_t& operation, const std::string& id,
                                       const DIRTY_VALUES& dirty_values) {
    nlohmann::json document;
    std::vector<std::string> json_lines = {json_str};
    const nlohmann::json& res = add_many(json_lines, document, operation, id, dirty_values, false, false);

    if(!res["success"].get<bool>()) {
        nlohmann::json res_doc;

        try {
            res_doc = nlohmann::json::parse(json_lines[0]);
        } catch(const std::exception& e) {
            LOG(ERROR) << "JSON error: " << e.what();
            return Option<nlohmann::json>(400, std::string("Bad JSON: ") + e.what());
        }

        return Option<nlohmann::json>(res_doc["code"].get<size_t>(), res_doc["error"].get<std::string>());
    }

    return Option<nlohmann::json>(document);
}

nlohmann::json Collection::add_many(std::vector<std::string>& json_lines, nlohmann::json& document,
                                    const index_operation_t& operation, const std::string& id,
                                    const DIRTY_VALUES& dirty_values, const bool& return_doc, const bool& return_id) {
    //LOG(INFO) << "Memory ratio. Max = " << max_memory_ratio << ", Used = " << SystemMetrics::used_memory_ratio();
    std::vector<index_record> index_records;

    const size_t index_batch_size = 1000;
    size_t num_indexed = 0;
    //bool exceeds_memory_limit = false;

    // ensures that document IDs are not repeated within the same batch
    std::set<std::string> batch_doc_ids;

    for(size_t i=0; i < json_lines.size(); i++) {
        const std::string & json_line = json_lines[i];
        Option<doc_seq_id_t> doc_seq_id_op = to_doc(json_line, document, operation, dirty_values, id);

        const uint32_t seq_id = doc_seq_id_op.ok() ? doc_seq_id_op.get().seq_id : 0;
        index_record record(i, seq_id, document, operation, dirty_values);

        // NOTE: we overwrite the input json_lines with result to avoid memory pressure

        record.is_update = false;
        bool repeated_doc = false;

        if(!doc_seq_id_op.ok()) {
            record.index_failure(doc_seq_id_op.code(), doc_seq_id_op.error());
        } else {
            const std::string& doc_id = record.doc["id"].get<std::string>();
            repeated_doc = (batch_doc_ids.find(doc_id) != batch_doc_ids.end());

            if(repeated_doc) {
                // when a document repeats, we send the batch until this document so that we can deal with conflicts
                i--;
                goto do_batched_index;
            }

            record.is_update = !doc_seq_id_op.get().is_new;

            if(record.is_update) {
                get_document_from_store(get_seq_id_key(seq_id), record.old_doc);
            }

            batch_doc_ids.insert(doc_id);

            // if `fallback_field_type` or `dynamic_fields` is enabled, update schema first before indexing
            if(!fallback_field_type.empty() || !dynamic_fields.empty() || !nested_fields.empty()) {
                std::vector<field> new_fields;
                std::unique_lock lock(mutex);

                Option<bool> new_fields_op = detect_new_fields(record.doc, dirty_values,
                                                               search_schema, dynamic_fields,
                                                               nested_fields,
                                                               fallback_field_type,
                                                               record.is_update,
                                                               new_fields,
                                                               enable_nested_fields);
                if(!new_fields_op.ok()) {
                    record.index_failure(new_fields_op.code(), new_fields_op.error());
                }

                else if(!new_fields.empty()) {
                    bool found_new_field = false;
                    for(auto& new_field: new_fields) {
                        if(search_schema.find(new_field.name) == search_schema.end()) {
                            found_new_field = true;
                            search_schema.emplace(new_field.name, new_field);
                            fields.emplace_back(new_field);
                            if(new_field.nested) {
                                nested_fields.emplace(new_field.name, new_field);
                            }
                        }
                    }

                    if(found_new_field) {
                        auto persist_op = persist_collection_meta();
                        if(!persist_op.ok()) {
                            record.index_failure(persist_op.code(), persist_op.error());
                        } else {
                            index->refresh_schemas(new_fields, {});
                        }
                    }
                }
            }
        }

        index_records.emplace_back(std::move(record));

        do_batched_index:

        if((i+1) % index_batch_size == 0 || i == json_lines.size()-1 || repeated_doc) {
            batch_index(index_records, json_lines, num_indexed, return_doc, return_id);

            // to return the document for the single doc add cases
            if(index_records.size() == 1) {
                const auto& rec = index_records[0];
                document = rec.is_update ? rec.new_doc : rec.doc;
                remove_flat_fields(document);
            }
            index_records.clear();
            batch_doc_ids.clear();
        }
    }

    nlohmann::json resp_summary;
    resp_summary["num_imported"] = num_indexed;
    resp_summary["success"] = (num_indexed == json_lines.size());

    return resp_summary;
}

Option<nlohmann::json> Collection::update_matching_filter(const std::string& filter_query,
                                                          const std::string & json_str,
                                                          std::string& req_dirty_values,
                                                          const int batch_size) {
    auto _filter_query = filter_query;
    StringUtils::trim(_filter_query);

    if (_filter_query.empty()) {
        nlohmann::json resp_summary;
        resp_summary["num_updated"] = 0;
        return Option(resp_summary);
    }

    const auto& dirty_values = parse_dirty_values_option(req_dirty_values);
    size_t docs_updated_count;
    nlohmann::json update_document, dummy;

    try {
        update_document = nlohmann::json::parse(json_str);
    } catch(const std::exception& e) {
        LOG(ERROR) << "JSON error: " << e.what();
        return Option<nlohmann::json>(400, std::string("Bad JSON: ") + e.what());
    }

    std::vector<std::string> buffer;
    buffer.reserve(batch_size);

    if (_filter_query == "*") {
        // Get an iterator from rocksdb and iterate over all the documents present in the collection.
        std::string iter_upper_bound_key = get_seq_id_collection_prefix() + "`";
        auto iter_upper_bound = new rocksdb::Slice(iter_upper_bound_key);
        CollectionManager & collectionManager = CollectionManager::get_instance();
        const std::string seq_id_prefix = get_seq_id_collection_prefix();
        rocksdb::Iterator* it = collectionManager.get_store()->scan(seq_id_prefix, iter_upper_bound);

        while(it->Valid()) {
            // Generate a batch of documents to be ingested by add_many.
            for (int buffer_counter = 0; buffer_counter < batch_size && it->Valid();) {
                auto json_doc_str = it->value().ToString();
                it->Next();
                nlohmann::json existing_document;
                try {
                    existing_document = nlohmann::json::parse(json_doc_str);
                } catch(...) {
                    continue; // Don't add into buffer.
                }

                update_document["id"] = existing_document["id"].get<std::string>();
                buffer.push_back(update_document.dump());
                buffer_counter++;
            }

            auto res = add_many(buffer, dummy, index_operation_t::UPDATE, "", dirty_values);
            docs_updated_count += res["num_imported"].get<size_t>();
            buffer.clear();
        }

        delete iter_upper_bound;
        delete it;
    } else {
        std::vector<std::pair<size_t, uint32_t*>> filter_ids;
        auto filter_ids_op = get_filter_ids(_filter_query, filter_ids);
        if(!filter_ids_op.ok()) {
            return Option<nlohmann::json>(filter_ids_op.code(), filter_ids_op.error());
        }

        for (size_t i = 0; i < filter_ids[0].first;) {
            for (int buffer_counter = 0; buffer_counter < batch_size && i < filter_ids[0].first;) {
                uint32_t seq_id = *(filter_ids[0].second + i++);
                nlohmann::json existing_document;

                auto get_doc_op = get_document_from_store(get_seq_id_key(seq_id), existing_document);
                if (!get_doc_op.ok()) {
                    continue;
                }

                update_document["id"] = existing_document["id"].get<std::string>();
                buffer.push_back(update_document.dump());
                buffer_counter++;
            }

            auto res = add_many(buffer, dummy, index_operation_t::UPDATE, "", dirty_values);
            docs_updated_count += res["num_imported"].get<size_t>();
            buffer.clear();
        }

        delete [] filter_ids[0].second;
    }

    nlohmann::json resp_summary;
    resp_summary["num_updated"] = docs_updated_count;
    return Option(resp_summary);
}

bool Collection::is_exceeding_memory_threshold() const {
    return SystemMetrics::used_memory_ratio() > max_memory_ratio;
}

void Collection::batch_index(std::vector<index_record>& index_records, std::vector<std::string>& json_out,
                             size_t &num_indexed, const bool& return_doc, const bool& return_id) {

    batch_index_in_memory(index_records);

    // store only documents that were indexed in-memory successfully
    for(auto& index_record: index_records) {
        nlohmann::json res;

        if(index_record.indexed.ok()) {
            if(index_record.is_update) {
                remove_flat_fields(index_record.new_doc);
                const std::string& serialized_json = index_record.new_doc.dump(-1, ' ', false, nlohmann::detail::error_handler_t::ignore);
                bool write_ok = store->insert(get_seq_id_key(index_record.seq_id), serialized_json);

                if(!write_ok) {
                    // we will attempt to reindex the old doc on a best-effort basis
                    LOG(ERROR) << "Update to disk failed. Will restore old document";
                    remove_document(index_record.new_doc, index_record.seq_id, false);
                    index_in_memory(index_record.old_doc, index_record.seq_id, index_record.operation, index_record.dirty_values);
                    index_record.index_failure(500, "Could not write to on-disk storage.");
                } else {
                    num_indexed++;
                    index_record.index_success();
                }

            } else {
                // remove flattened field values before storing on disk
                remove_flat_fields(index_record.doc);

                const std::string& seq_id_str = std::to_string(index_record.seq_id);
                const std::string& serialized_json = index_record.doc.dump(-1, ' ', false,
                                                                           nlohmann::detail::error_handler_t::ignore);

                rocksdb::WriteBatch batch;
                batch.Put(get_doc_id_key(index_record.doc["id"]), seq_id_str);
                batch.Put(get_seq_id_key(index_record.seq_id), serialized_json);
                bool write_ok = store->batch_write(batch);

                if(!write_ok) {
                    // remove from in-memory store to keep the state synced
                    LOG(ERROR) << "Write to disk failed. Will restore old document";
                    remove_document(index_record.doc, index_record.seq_id, false);
                    index_record.index_failure(500, "Could not write to on-disk storage.");
                } else {
                    num_indexed++;
                    index_record.index_success();
                }
            }
            res["success"] = index_record.indexed.ok();

            if (return_doc & index_record.indexed.ok()) {
                res["document"] = index_record.is_update ? index_record.new_doc : index_record.doc;
            }
            if (return_id & index_record.indexed.ok()) {
                res["id"] = index_record.is_update ? index_record.new_doc["id"] : index_record.doc["id"];
            }
            if(!index_record.indexed.ok()) {
                res["document"] = json_out[index_record.position];
                res["error"] = index_record.indexed.error();
                res["code"] = index_record.indexed.code();
            }
        } else {
            res["success"] = false;
            res["document"] = json_out[index_record.position];
            res["error"] = index_record.indexed.error();
            res["code"] = index_record.indexed.code();
        }

        json_out[index_record.position] = res.dump(-1, ' ', false,
                                                   nlohmann::detail::error_handler_t::ignore);
    }
}

Option<uint32_t> Collection::index_in_memory(nlohmann::json &document, uint32_t seq_id,
                                             const index_operation_t op, const DIRTY_VALUES& dirty_values) {
    std::unique_lock lock(mutex);

    Option<uint32_t> validation_op = Index::validate_index_in_memory(document, seq_id, default_sorting_field,
                                                                     search_schema, op,
                                                                     fallback_field_type, dirty_values);

    if(!validation_op.ok()) {
        return validation_op;
    }

    index_record rec(0, seq_id, document, op, dirty_values);

    std::vector<index_record> index_batch;
    index_batch.emplace_back(std::move(rec));
    Index::batch_memory_index(index, index_batch, default_sorting_field, search_schema,
                              fallback_field_type, token_separators, symbols_to_index, true);

    num_documents += 1;
    return Option<>(200);
}

size_t Collection::batch_index_in_memory(std::vector<index_record>& index_records) {
    std::unique_lock lock(mutex);
    size_t num_indexed = Index::batch_memory_index(index, index_records, default_sorting_field,
                                                   search_schema, fallback_field_type,
                                                   token_separators, symbols_to_index, true);
    num_documents += num_indexed;
    return num_indexed;
}

void Collection::curate_results(string& actual_query, const string& filter_query,
                                bool enable_overrides, bool already_segmented,
                                const std::map<size_t, std::vector<std::string>>& pinned_hits,
                                const std::vector<std::string>& hidden_hits,
                                std::vector<std::pair<uint32_t, uint32_t>>& included_ids,
                                std::vector<uint32_t>& excluded_ids,
                                std::vector<const override_t*>& filter_overrides,
                                bool& filter_curated_hits,
                                std::string& curated_sort_by) const {

    std::set<uint32_t> excluded_set;

    // If pinned or hidden hits are provided, they take precedence over overrides

    // have to ensure that hidden hits take precedence over included hits
    if(!hidden_hits.empty()) {
        for(const auto & hit: hidden_hits) {
            Option<uint32_t> seq_id_op = doc_id_to_seq_id(hit);
            if(seq_id_op.ok()) {
                excluded_ids.push_back(seq_id_op.get());
                excluded_set.insert(seq_id_op.get());
            }
        }
    }

    std::string query = actual_query;

    if(enable_overrides && !overrides.empty()) {
        StringUtils::tolowercase(query);

        for(const auto& override_kv: overrides) {
            const auto& override = override_kv.second;

            auto now_epoch = int64_t(std::time(0));
            if(override.effective_from_ts != -1 && now_epoch < override.effective_from_ts) {
                continue;
            }

            if(override.effective_to_ts != -1 && now_epoch > override.effective_to_ts) {
                continue;
            }

            // ID-based overrides are applied first as they take precedence over filter-based overrides
            if(!override.filter_by.empty()) {
                filter_overrides.push_back(&override);
            }

            bool filter_by_match = (override.rule.query.empty() && override.rule.match.empty() &&
                                   !override.rule.filter_by.empty() && override.rule.filter_by == filter_query);

            bool query_match = (override.rule.match == override_t::MATCH_EXACT && override.rule.query == query) ||
                   (override.rule.match == override_t::MATCH_CONTAINS &&
                    StringUtils::contains_word(query, override.rule.query));

            if (filter_by_match || query_match) {
                if(!override.rule.filter_by.empty() && override.rule.filter_by != filter_query) {
                    continue;
                }

                // have to ensure that dropped hits take precedence over added hits
                for(const auto & hit: override.drop_hits) {
                    Option<uint32_t> seq_id_op = doc_id_to_seq_id(hit.doc_id);
                    if(seq_id_op.ok()) {
                        excluded_ids.push_back(seq_id_op.get());
                        excluded_set.insert(seq_id_op.get());
                    }
                }

                for(const auto & hit: override.add_hits) {
                    Option<uint32_t> seq_id_op = doc_id_to_seq_id(hit.doc_id);
                    if(!seq_id_op.ok()) {
                        continue;
                    }
                    uint32_t seq_id = seq_id_op.get();
                    bool excluded = (excluded_set.count(seq_id) != 0);
                    if(!excluded) {
                        included_ids.emplace_back(seq_id, hit.position);
                    }
                }

                if(!override.replace_query.empty()) {
                    actual_query = override.replace_query;
                } else if(override.remove_matched_tokens && override.filter_by.empty()) {
                    // don't prematurely remove tokens from query because dynamic filtering will require them
                    StringUtils::replace_all(query, override.rule.query, "");
                    StringUtils::trim(query);
                    if(query.empty()) {
                        query = "*";
                    }

                    actual_query = query;
                }

                filter_curated_hits = override.filter_curated_hits;
                curated_sort_by = override.sort_by;

                if(override.stop_processing) {
                    break;
                }
            }
        }
    }

    if(!pinned_hits.empty()) {
        for(const auto& pos_ids: pinned_hits) {
            size_t pos = pos_ids.first;
            for(const std::string& id: pos_ids.second) {
                Option<uint32_t> seq_id_op = doc_id_to_seq_id(id);
                if(!seq_id_op.ok()) {
                    continue;
                }
                uint32_t seq_id = seq_id_op.get();
                bool excluded = (excluded_set.count(seq_id) != 0);
                if(!excluded) {
                    included_ids.emplace_back(seq_id, pos);
                }
            }
        }
    }
}

Option<bool> Collection::validate_and_standardize_sort_fields(const std::vector<sort_by> & sort_fields,
                                                              std::vector<sort_by>& sort_fields_std,
                                                              const bool is_wildcard_query) const {

    size_t num_sort_expressions = 0;

    for(size_t i = 0; i < sort_fields.size(); i++) {
        const sort_by& _sort_field = sort_fields[i];
        sort_by sort_field_std(_sort_field.name, _sort_field.order);

        if(sort_field_std.name.back() == ')') {
            // check if this is a geo field or text match field
            size_t paran_start = 0;
            while(paran_start < sort_field_std.name.size() && sort_field_std.name[paran_start] != '(') {
                paran_start++;
            }

            const std::string& actual_field_name = sort_field_std.name.substr(0, paran_start);
            const auto field_it = search_schema.find(actual_field_name);

            if(actual_field_name == sort_field_const::text_match) {
                std::vector<std::string> match_parts;
                const std::string& match_config = sort_field_std.name.substr(paran_start+1, sort_field_std.name.size() - paran_start - 2);
                StringUtils::split(match_config, match_parts, ":");
                if(match_parts.size() != 2 || match_parts[0] != "buckets") {
                    return Option<bool>(400, "Invalid sorting parameter passed for _text_match.");
                }

                if(!StringUtils::is_uint32_t(match_parts[1])) {
                    return Option<bool>(400, "Invalid value passed for _text_match `buckets` configuration.");
                }

                sort_field_std.name = actual_field_name;
                sort_field_std.text_match_buckets = std::stoll(match_parts[1]);

            } else if(actual_field_name == sort_field_const::eval) {
                const std::string& filter_exp = sort_field_std.name.substr(paran_start + 1,
                                                                           sort_field_std.name.size() - paran_start -
                                                                           2);
                if(filter_exp.empty()) {
                    return Option<bool>(400, "The eval expression in sort_by is empty.");
                }

                Option<bool> parse_filter_op = filter::parse_filter_query(filter_exp, search_schema,
                                                                          store, "", sort_field_std.eval.filter_tree_root);
                if(!parse_filter_op.ok()) {
                    return Option<bool>(parse_filter_op.code(), "Error parsing eval expression in sort_by clause.");
                }

                sort_field_std.name = actual_field_name;
                num_sort_expressions++;

            } else {
                if(field_it == search_schema.end()) {
                    std::string error = "Could not find a field named `" + actual_field_name + "` in the schema for sorting.";
                    return Option<bool>(404, error);
                }

                std::string error = "Bad syntax for sorting field `" + actual_field_name + "`";

                if(!field_it.value().is_geopoint()) {
                    // check for null value order
                    const std::string& sort_params_str = sort_field_std.name.substr(paran_start + 1,
                                                                                     sort_field_std.name.size() -
                                                                                     paran_start - 2);

                    std::vector<std::string> param_parts;
                    StringUtils::split(sort_params_str, param_parts, ":");

                    if(param_parts.size() != 2) {
                        return Option<bool>(400, error);
                    }

                    if(param_parts[0] != sort_field_const::missing_values) {
                        return Option<bool>(400, error);
                    }

                    auto missing_values_op = magic_enum::enum_cast<sort_by::missing_values_t>(param_parts[1]);
                    if(missing_values_op.has_value()) {
                        sort_field_std.missing_values = missing_values_op.value();
                    } else {
                        return Option<bool>(400, error);
                    }
                }

                else {
                    const std::string& geo_coordstr = sort_field_std.name.substr(paran_start+1, sort_field_std.name.size() - paran_start - 2);

                    // e.g. geopoint_field(lat1, lng1, exclude_radius: 10 miles)

                    std::vector<std::string> geo_parts;
                    StringUtils::split(geo_coordstr, geo_parts, ",");

                    if(geo_parts.size() != 2 && geo_parts.size() != 3) {
                        return Option<bool>(400, error);
                    }

                    if(!StringUtils::is_float(geo_parts[0]) || !StringUtils::is_float(geo_parts[1])) {
                        return Option<bool>(400, error);
                    }

                    if(geo_parts.size() == 3) {
                        // try to parse the exclude radius option
                        bool is_exclude_option = false;

                        if(StringUtils::begins_with(geo_parts[2], sort_field_const::exclude_radius)) {
                            is_exclude_option = true;
                        } else if(StringUtils::begins_with(geo_parts[2], sort_field_const::precision)) {
                            is_exclude_option = false;
                        } else {
                            return Option<bool>(400, error);
                        }

                        std::vector<std::string> param_parts;
                        StringUtils::split(geo_parts[2], param_parts, ":");

                        if(param_parts.size() != 2) {
                            return Option<bool>(400, error);
                        }

                        // param_parts[1] is the value, in either "20km" or "20 km" format

                        if(param_parts[1].size() < 2) {
                            return Option<bool>(400, error);
                        }

                        std::string unit = param_parts[1].substr(param_parts[1].size()-2, 2);

                        if(unit != "km" && unit != "mi") {
                            return Option<bool>(400, "Sort field's parameter unit must be either `km` or `mi`.");
                        }

                        std::vector<std::string> dist_values;
                        StringUtils::split(param_parts[1], dist_values, unit);

                        if(dist_values.size() != 1) {
                            return Option<bool>(400, error);
                        }

                        if(!StringUtils::is_float(dist_values[0])) {
                            return Option<bool>(400, error);
                        }

                        int32_t value_meters;

                        if(unit == "km") {
                            value_meters = std::stof(dist_values[0]) * 1000;
                        } else if(unit == "mi") {
                            value_meters = std::stof(dist_values[0]) * 1609.34;
                        } else {
                            return Option<bool>(400, "Sort field's parameter "
                                                     "unit must be either `km` or `mi`.");
                        }

                        if(value_meters <= 0) {
                            return Option<bool>(400, "Sort field's parameter must be a positive number.");
                        }

                        if(is_exclude_option) {
                            sort_field_std.exclude_radius = value_meters;
                        } else {
                            sort_field_std.geo_precision = value_meters;
                        }
                    }

                    double lat = std::stod(geo_parts[0]);
                    double lng = std::stod(geo_parts[1]);
                    int64_t lat_lng = GeoPoint::pack_lat_lng(lat, lng);
                    sort_field_std.geopoint = lat_lng;
                }

                sort_field_std.name = actual_field_name;
            }
        }

        if (sort_field_std.name != sort_field_const::text_match && sort_field_std.name != sort_field_const::eval &&
            sort_field_std.name != sort_field_const::seq_id) {
            const auto field_it = search_schema.find(sort_field_std.name);
            if(field_it == search_schema.end() || !field_it.value().sort || !field_it.value().index) {
                std::string error = "Could not find a field named `" + sort_field_std.name +
                                    "` in the schema for sorting.";
                return Option<bool>(404, error);
            }
        }

        StringUtils::toupper(sort_field_std.order);

        if(sort_field_std.order != sort_field_const::asc && sort_field_std.order != sort_field_const::desc) {
            std::string error = "Order for field` " + sort_field_std.name + "` should be either ASC or DESC.";
            return Option<bool>(400, error);
        }

        sort_fields_std.emplace_back(sort_field_std);
    }

    /*
      1. Empty: [match_score, dsf] upstream
      2. ONE  : [usf, match_score]
      3. TWO  : [usf1, usf2, match_score]
      4. THREE: do nothing
    */
    if(sort_fields_std.empty()) {
        if(!is_wildcard_query) {
            sort_fields_std.emplace_back(sort_field_const::text_match, sort_field_const::desc);
        }

        if(!default_sorting_field.empty()) {
            sort_fields_std.emplace_back(default_sorting_field, sort_field_const::desc);
        } else {
            sort_fields_std.emplace_back(sort_field_const::seq_id, sort_field_const::desc);
        }
    }

    bool found_match_score = false;
    for(const auto & sort_field : sort_fields_std) {
        if(sort_field.name == sort_field_const::text_match) {
            found_match_score = true;
            break;
        }
    }

    if(!found_match_score && !is_wildcard_query && sort_fields.size() < 3) {
        sort_fields_std.emplace_back(sort_field_const::text_match, sort_field_const::desc);
    }

    if(sort_fields_std.size() > 3) {
        std::string message = "Only upto 3 sort_by fields can be specified.";
        return Option<bool>(422, message);
    }

    if(num_sort_expressions > 1) {
        std::string message = "Only one sorting eval expression is allowed.";
        return Option<bool>(422, message);
    }

    return Option<bool>(true);
}

Option<bool> Collection::extract_field_name(const std::string& field_name,
                                            const tsl::htrie_map<char, field>& search_schema,
                                            std::vector<std::string>& processed_search_fields,
                                            const bool extract_only_string_fields,
                                            const bool enable_nested_fields,
                                            const bool handle_wildcard) {
    if(field_name == "id") {
        processed_search_fields.push_back(field_name);
        return Option<bool>(true);
    }

    bool is_wildcard = field_name.find('*') != std::string::npos;
    if (is_wildcard && !handle_wildcard) {
        return Option<bool>(400, "Pattern `" + field_name + "` is not allowed.");
    }
    // If wildcard, remove *
    auto prefix_it = search_schema.equal_prefix_range(field_name.substr(0, field_name.size() - is_wildcard));
    bool field_found = false;

    for(auto kv = prefix_it.first; kv != prefix_it.second; ++kv) {
        bool exact_key_match = (kv.key().size() == field_name.size());
        bool exact_primitive_match = exact_key_match && !kv.value().is_object();

        if(extract_only_string_fields && !kv.value().is_string()) {
            if(exact_primitive_match && !is_wildcard) {
                // upstream needs to be returned an error
                return Option<bool>(400, "Field `" + field_name + "` should be a string or a string array.");
            }

            continue;
        }

        if (exact_primitive_match || is_wildcard ||
            // field_name prefix must be followed by a "." to indicate an object search
            (enable_nested_fields && kv.key().size() > field_name.size() && kv.key()[field_name.size()] == '.')) {
            processed_search_fields.push_back(kv.key());
            field_found = true;
        }
    }

    if (is_wildcard && extract_only_string_fields && !field_found) {
        std::string error = "No string or string array field found matching the pattern `" + field_name + "` in the schema.";
        return Option<bool>(404, error);
    } else if (!field_found) {
        std::string error = is_wildcard ? "No field found matching the pattern `" : "Could not find a field named `" + field_name + "` in the schema.";
        return Option<bool>(404, error);
    }

    return Option<bool>(true);
}

Option<nlohmann::json> Collection::search(const std::string & raw_query,
                                  const std::vector<std::string>& raw_search_fields,
                                  const std::string & filter_query, const std::vector<std::string>& facet_fields,
                                  const std::vector<sort_by> & sort_fields, const std::vector<uint32_t>& num_typos,
                                  const size_t per_page, const size_t page,
                                  token_ordering token_order, const std::vector<bool>& prefixes,
                                  const size_t drop_tokens_threshold,
                                  const spp::sparse_hash_set<std::string> & include_fields,
                                  const spp::sparse_hash_set<std::string> & exclude_fields,
                                  const size_t max_facet_values,
                                  const std::string & simple_facet_query,
                                  const size_t snippet_threshold,
                                  const size_t highlight_affix_num_tokens,
                                  const std::string& highlight_full_fields,
                                  size_t typo_tokens_threshold,
                                  const std::string& pinned_hits_str,
                                  const std::string& hidden_hits_str,
                                  const std::vector<std::string>& raw_group_by_fields,
                                  size_t group_limit,
                                  const std::string& highlight_start_tag,
                                  const std::string& highlight_end_tag,
                                  std::vector<uint32_t> raw_query_by_weights,
                                  size_t limit_hits,
                                  bool prioritize_exact_match,
                                  bool pre_segmented_query,
                                  bool enable_overrides,
                                  const std::string& highlight_fields,
                                  const bool exhaustive_search,
                                  const size_t search_stop_millis,
                                  const size_t min_len_1typo,
                                  const size_t min_len_2typo,
                                  enable_t split_join_tokens,
                                  const size_t max_candidates,
                                  const std::vector<enable_t>& infixes,
                                  const size_t max_extra_prefix,
                                  const size_t max_extra_suffix,
                                  const size_t facet_query_num_typos,
                                  const size_t filter_curated_hits_option,
                                  const bool prioritize_token_position,
                                  const std::string& vector_query_str,
                                  const bool enable_highlight_v1,
                                  const uint64_t search_time_start_us,
                                  const text_match_type_t match_type,
                                  const size_t facet_sample_percent,
                                  const size_t facet_sample_threshold) const {

    std::shared_lock lock(mutex);

    // setup thread local vars
    search_stop_us = search_stop_millis * 1000;
    search_begin_us = (search_time_start_us != 0) ? search_time_start_us :
                      std::chrono::duration_cast<std::chrono::microseconds>(
                           std::chrono::system_clock::now().time_since_epoch()).count();
    search_cutoff = false;

    if(raw_query != "*" && raw_search_fields.empty()) {
        return Option<nlohmann::json>(400, "No search fields specified for the query.");
    }

    if(!raw_search_fields.empty() && !raw_query_by_weights.empty() &&
        raw_search_fields.size() != raw_query_by_weights.size()) {
        return Option<nlohmann::json>(400, "Number of weights in `query_by_weights` does not match "
                                           "number of `query_by` fields.");
    }

    if(!raw_group_by_fields.empty() && (group_limit == 0 || group_limit > GROUP_LIMIT_MAX)) {
        return Option<nlohmann::json>(400, "Value of `group_limit` must be between 1 and " +
                                      std::to_string(GROUP_LIMIT_MAX) + ".");
    }

    if(!raw_search_fields.empty() && raw_search_fields.size() != num_typos.size()) {
        if(num_typos.size() != 1) {
            return Option<nlohmann::json>(400, "Number of values in `num_typos` does not match "
                                               "number of `query_by` fields.");
        }
    }

    if(!raw_search_fields.empty() && raw_search_fields.size() != prefixes.size()) {
        if(prefixes.size() != 1) {
            return Option<nlohmann::json>(400, "Number of prefix values in `prefix` does not match "
                                               "number of `query_by` fields.");
        }
    }

    if(!raw_search_fields.empty() && raw_search_fields.size() != infixes.size()) {
        if(infixes.size() != 1) {
            return Option<nlohmann::json>(400, "Number of infix values in `infix` does not match "
                                               "number of `query_by` fields.");
        }
    }

    if(facet_sample_percent > 100) {
        return Option<nlohmann::json>(400, "Value of `facet_sample_percent` must be less than 100.");
    }

    if(raw_group_by_fields.empty()) {
        group_limit = 0;
    }

    vector_query_t vector_query;
    if(!vector_query_str.empty()) {
        if(raw_query != "*") {
            return Option<nlohmann::json>(400, "Vector query is supported only on wildcard (q=*) searches.");
        }

        auto parse_vector_op = VectorQueryOps::parse_vector_query_str(vector_query_str, vector_query, this);
        if(!parse_vector_op.ok()) {
            return Option<nlohmann::json>(400, parse_vector_op.error());
        }

        auto vector_field_it = search_schema.find(vector_query.field_name);
        if(vector_field_it == search_schema.end() || vector_field_it.value().num_dim == 0) {
            return Option<nlohmann::json>(400, "Field `" + vector_query.field_name + "` does not have a vector query index.");
        }

        if(vector_field_it.value().num_dim != vector_query.values.size()) {
            return Option<nlohmann::json>(400, "Query field `" + vector_query.field_name + "` must have " +
                                               std::to_string(vector_field_it.value().num_dim) + " dimensions.");
        }
    }

    // validate search fields
    std::vector<std::string> processed_search_fields;
    std::vector<uint32_t> query_by_weights;

    for(size_t i = 0; i < raw_search_fields.size(); i++) {
        const std::string& field_name = raw_search_fields[i];
        if(field_name == "id") {
            // `id` field needs to be handled separately, we will not handle for now
            std::string error = "Cannot use `id` as a query by field.";
            return Option<nlohmann::json>(400, error);
        }

        std::vector<std::string> expanded_search_fields;
        auto field_op = extract_field_name(field_name, search_schema, expanded_search_fields, true, enable_nested_fields);
        if(!field_op.ok()) {
            return Option<nlohmann::json>(field_op.code(), field_op.error());
        }

        for(const auto& expanded_search_field: expanded_search_fields) {
            processed_search_fields.push_back(expanded_search_field);
            if(!raw_query_by_weights.empty()) {
                query_by_weights.push_back(raw_query_by_weights[i]);
            }
        }
    }

    if(!query_by_weights.empty() && processed_search_fields.size() != query_by_weights.size()) {
        std::string error = "Error, query_by_weights.size != query_by.size.";
        return Option<nlohmann::json>(400, error);
    }

    for(const std::string & field_name: processed_search_fields) {
        field search_field = search_schema.at(field_name);

        if(!search_field.index) {
            std::string error = "Field `" + field_name + "` is marked as a non-indexed field in the schema.";
            return Option<nlohmann::json>(400, error);
        }

        if(search_field.type != field_types::STRING && search_field.type != field_types::STRING_ARRAY) {
            std::string error = "Field `" + field_name + "` should be a string or a string array.";
            return Option<nlohmann::json>(400, error);
        }
    }

    // validate group by fields
    std::vector<std::string> group_by_fields;

    for(const std::string& field_name: raw_group_by_fields) {
        auto field_op = extract_field_name(field_name, search_schema, group_by_fields, false, enable_nested_fields, false);
        if(!field_op.ok()) {
            return Option<nlohmann::json>(404, field_op.error());
        }
    }

    for(const std::string& field_name: group_by_fields) {
        if(field_name == "id") {
            std::string error = "Cannot use `id` as a group by field.";
            return Option<nlohmann::json>(400, error);
        }

        field search_field = search_schema.at(field_name);

        // must be a facet field
        if(!search_field.is_facet()) {
            std::string error = "Group by field `" + field_name + "` should be a facet field.";
            return Option<nlohmann::json>(400, error);
        }
    }

    tsl::htrie_set<char> include_fields_full;
    tsl::htrie_set<char> exclude_fields_full;

    auto include_exclude_op = populate_include_exclude_fields(include_fields, exclude_fields,
                                                              include_fields_full, exclude_fields_full);

    if(!include_exclude_op.ok()) {
        return Option<nlohmann::json>(include_exclude_op.code(), include_exclude_op.error());
    }

    // process weights for search fields
    std::vector<std::string> reordered_search_fields;
    std::vector<search_field_t> weighted_search_fields;
    process_search_field_weights(processed_search_fields, query_by_weights, weighted_search_fields, reordered_search_fields);

    const std::vector<std::string>& search_fields = reordered_search_fields.empty() ? processed_search_fields
                                                                                    : reordered_search_fields;

    const std::string doc_id_prefix = std::to_string(collection_id) + "_" + DOC_ID_PREFIX + "_";
    filter_node_t* filter_tree_root = nullptr;
    Option<bool> parse_filter_op = filter::parse_filter_query(filter_query, search_schema,
                                                              store, doc_id_prefix, filter_tree_root);
    std::unique_ptr<filter_node_t> filter_tree_root_guard(filter_tree_root);

    if(!parse_filter_op.ok()) {
        return Option<nlohmann::json>(parse_filter_op.code(), parse_filter_op.error());
    }

    std::vector<facet> facets;
    // validate facet fields
    for(const std::string & facet_field: facet_fields) {
        
        const auto& res = parse_facet(facet_field, facets);
        if(!res.ok()){
            return Option<nlohmann::json>(res.code(), res.error());
        }
    }

    // parse facet query
    facet_query_t facet_query = {"", ""};

    if(!simple_facet_query.empty()) {
        size_t found_colon_index = simple_facet_query.find(':');

        if(found_colon_index == std::string::npos) {
            std::string error = "Facet query must be in the `facet_field: value` format.";
            return Option<nlohmann::json>(400, error);
        }

        if(facet_fields.empty()) {
            std::string error = "The `facet_query` parameter is supplied without a `facet_by` parameter.";
            return Option<nlohmann::json>(400, error);
        }

        std::string&& facet_query_fname = simple_facet_query.substr(0, found_colon_index);
        StringUtils::trim(facet_query_fname);

        std::string&& facet_query_value = simple_facet_query.substr(found_colon_index+1, std::string::npos);
        StringUtils::trim(facet_query_value);

        if(facet_query_value.empty()) {
            // empty facet value, we will treat it as no facet query
            facet_query = {"", ""};
        } else {
            // facet query field must be part of facet fields requested
            facet_query = { StringUtils::trim(facet_query_fname), facet_query_value };
            if(std::find(facet_fields.begin(), facet_fields.end(), facet_query.field_name) == facet_fields.end()) {
                std::string error = "Facet query refers to a facet field `" + facet_query.field_name + "` " +
                                    "that is not part of `facet_by` parameter.";
                return Option<nlohmann::json>(400, error);
            }

            if(search_schema.count(facet_query.field_name) == 0 || !search_schema.at(facet_query.field_name).facet) {
                std::string error = "Could not find a facet field named `" + facet_query.field_name + "` in the schema.";
                return Option<nlohmann::json>(404, error);
            }
        }
    }

    // check for valid pagination
    if(page < 1) {
        std::string message = "Page must be an integer of value greater than 0.";
        return Option<nlohmann::json>(422, message);
    }

    if(per_page > PER_PAGE_MAX) {
        std::string message = "Only upto " + std::to_string(PER_PAGE_MAX) + " hits can be fetched per page.";
        return Option<nlohmann::json>(422, message);
    }

    if((page * per_page) > limit_hits) {
        std::string message = "Only upto " + std::to_string(limit_hits) + " hits can be fetched. " +
                "Ensure that `page` and `per_page` parameters are within this range.";
        return Option<nlohmann::json>(422, message);
    }

    size_t max_hits = DEFAULT_TOPSTER_SIZE;

    // ensure that `max_hits` never exceeds number of documents in collection
    if(search_fields.size() <= 1 || raw_query == "*") {
        max_hits = std::min(std::max((page * per_page), max_hits), get_num_documents());
    } else {
        max_hits = std::min(std::max((page * per_page), max_hits), get_num_documents());
    }

    if(token_order == NOT_SET) {
        if(default_sorting_field.empty()) {
            token_order = FREQUENCY;
        } else {
            token_order = MAX_SCORE;
        }
    }

    std::vector<std::vector<KV*>> raw_result_kvs;
    std::vector<std::vector<KV*>> override_result_kvs;

    size_t total_found = 0;
    spp::sparse_hash_set<uint64_t> groups_processed;  // used to calculate total_found for grouped query

    std::vector<uint32_t> excluded_ids;
    std::vector<std::pair<uint32_t, uint32_t>> included_ids; // ID -> position
    std::map<size_t, std::vector<std::string>> pinned_hits;

    Option<bool> pinned_hits_op = parse_pinned_hits(pinned_hits_str, pinned_hits);

    if(!pinned_hits_op.ok()) {
        return Option<nlohmann::json>(400, pinned_hits_op.error());
    }

    std::vector<std::string> hidden_hits;
    StringUtils::split(hidden_hits_str, hidden_hits, ",");

    std::vector<const override_t*> filter_overrides;
    std::string query = raw_query;
    bool filter_curated_hits = false;
    std::string curated_sort_by;
    curate_results(query, filter_query, enable_overrides, pre_segmented_query, pinned_hits, hidden_hits,
                   included_ids, excluded_ids, filter_overrides, filter_curated_hits, curated_sort_by);

    if(filter_curated_hits_option == 0 || filter_curated_hits_option == 1) {
        // When query param has explicit value set, override level configuration takes lower precedence.
        filter_curated_hits = bool(filter_curated_hits_option);
    }

    /*for(auto& kv: included_ids) {
        LOG(INFO) << "key: " << kv.first;
        for(auto val: kv.second) {
            LOG(INFO) << val;
        }
    }

    LOG(INFO) << "Excludes:";

    for(auto id: excluded_ids) {
        LOG(INFO) << id;
    }

    LOG(INFO) << "included_ids size: " << included_ids.size();
    for(auto& group: included_ids) {
        for(uint32_t& seq_id: group.second) {
            LOG(INFO) << "seq_id: " << seq_id;
        }

        LOG(INFO) << "----";
    }
    */

    // validate sort fields and standardize

    sort_fields_guard_t sort_fields_guard;
    std::vector<sort_by>& sort_fields_std = sort_fields_guard.sort_fields_std;

    bool is_wildcard_query = (query == "*");

    if(curated_sort_by.empty()) {
        auto sort_validation_op = validate_and_standardize_sort_fields(sort_fields, sort_fields_std, is_wildcard_query);
        if(!sort_validation_op.ok()) {
            return Option<nlohmann::json>(sort_validation_op.code(), sort_validation_op.error());
        }
    } else {
        std::vector<sort_by> curated_sort_fields;
        bool parsed_sort_by = CollectionManager::parse_sort_by_str(curated_sort_by, curated_sort_fields);
        if(!parsed_sort_by) {
            return Option<nlohmann::json>(400, "Parameter `sort_by` is malformed.");
        }

        auto sort_validation_op = validate_and_standardize_sort_fields(curated_sort_fields, sort_fields_std,
                                                                       is_wildcard_query);
        if(!sort_validation_op.ok()) {
            return Option<nlohmann::json>(sort_validation_op.code(), sort_validation_op.error());
        }
    }

    // apply bucketing on text match score
    int match_score_index = -1;
    for(size_t i = 0; i < sort_fields_std.size(); i++) {
        if(sort_fields_std[i].name == sort_field_const::text_match && sort_fields_std[i].text_match_buckets != 0) {
            match_score_index = i;
            break;
        }
    }

    //LOG(INFO) << "Num indices used for querying: " << indices.size();
    std::vector<query_tokens_t> field_query_tokens;
    std::vector<std::string> q_tokens;  // used for auxillary highlighting
    std::vector<std::string> q_include_tokens;

    if(search_fields.size() == 0) {
        // has to be a wildcard query
        field_query_tokens.emplace_back(query_tokens_t{});
        parse_search_query(query, q_include_tokens,
                           field_query_tokens[0].q_exclude_tokens, field_query_tokens[0].q_phrases, "",
                           false);
        for(size_t i = 0; i < q_include_tokens.size(); i++) {
            auto& q_include_token = q_include_tokens[i];
            field_query_tokens[0].q_include_tokens.emplace_back(i, q_include_token, (i == q_include_tokens.size() - 1),
                                                                q_include_token.size(), 0);
        }
    } else {
        field_query_tokens.emplace_back(query_tokens_t{});
        const std::string & field_locale = search_schema.at(weighted_search_fields[0].name).locale;
        parse_search_query(query, q_include_tokens,
                           field_query_tokens[0].q_exclude_tokens,
                           field_query_tokens[0].q_phrases,
                           field_locale, pre_segmented_query);

        // process filter overrides first, before synonyms (order is important)

        // included_ids, excluded_ids
        process_filter_overrides(filter_overrides, q_include_tokens, token_order, filter_tree_root,
                                 included_ids, excluded_ids);

        for(size_t i = 0; i < q_include_tokens.size(); i++) {
            auto& q_include_token = q_include_tokens[i];
            q_tokens.push_back(q_include_token);
            field_query_tokens[0].q_include_tokens.emplace_back(i, q_include_token, (i == q_include_tokens.size() - 1),
                                                                q_include_token.size(), 0);
        }

        for(auto& phrase: field_query_tokens[0].q_phrases) {
            for(auto& token: phrase) {
                q_tokens.push_back(token);
            }
        }

        for(size_t i = 1; i < search_fields.size(); i++) {
            field_query_tokens.emplace_back(query_tokens_t{});
            field_query_tokens[i] = field_query_tokens[0];
        }
    }

    // search all indices

    size_t index_id = 0;
    search_args* search_params = new search_args(field_query_tokens, weighted_search_fields,
                                                 match_type,
                                                 filter_tree_root, facets, included_ids, excluded_ids,
                                                 sort_fields_std, facet_query, num_typos, max_facet_values, max_hits,
                                                 per_page, page, token_order, prefixes,
                                                 drop_tokens_threshold, typo_tokens_threshold,
                                                 group_by_fields, group_limit, default_sorting_field,
                                                 prioritize_exact_match, prioritize_token_position,
                                                 exhaustive_search, 4,
                                                 search_stop_millis,
                                                 min_len_1typo, min_len_2typo, max_candidates, infixes,
                                                 max_extra_prefix, max_extra_suffix, facet_query_num_typos,
<<<<<<< HEAD
                                                 filter_curated_hits, split_join_tokens, vector_query,
                                                 facet_sample_percent, facet_sample_threshold);
=======
                                                 filter_curated_hits, split_join_tokens, vector_query);
    std::unique_ptr<search_args> search_params_guard(search_params);
>>>>>>> 26e3407d

    index->run_search(search_params);

    // for grouping we have to re-aggregate

    Topster& topster = *search_params->topster;
    Topster& curated_topster = *search_params->curated_topster;

    topster.sort();
    curated_topster.sort();

    populate_result_kvs(&topster, raw_result_kvs);
    populate_result_kvs(&curated_topster, override_result_kvs);

    // for grouping we have to aggregate group set sizes to a count value
    if(group_limit) {
        total_found = search_params->groups_processed.size() + override_result_kvs.size();
    } else {
        total_found = search_params->all_result_ids_len;
    }

    if(search_cutoff && total_found == 0) {
        // this can happen if other requests stopped this request from being processed
        // we should return an error so that request can be retried by client
        return Option<nlohmann::json>(408, "Request Timeout");
    }

    if(match_score_index >= 0 && sort_fields_std[match_score_index].text_match_buckets > 1) {
        size_t num_buckets = sort_fields_std[match_score_index].text_match_buckets;
        const size_t max_kvs_bucketed = std::min<size_t>(DEFAULT_TOPSTER_SIZE, raw_result_kvs.size());

        if(max_kvs_bucketed >= num_buckets) {
            std::vector<int64_t> result_scores(max_kvs_bucketed);

            // only first `max_kvs_bucketed` elements are bucketed to prevent pagination issues past 250 records
            size_t block_len = (max_kvs_bucketed / num_buckets);
            size_t i = 0;
            while(i < max_kvs_bucketed) {
                int64_t anchor_score = raw_result_kvs[i][0]->scores[raw_result_kvs[i][0]->match_score_index];
                size_t j = 0;
                while(j < block_len && i+j < max_kvs_bucketed) {
                    result_scores[i+j] = raw_result_kvs[i+j][0]->scores[raw_result_kvs[i+j][0]->match_score_index];
                    raw_result_kvs[i+j][0]->scores[raw_result_kvs[i+j][0]->match_score_index] = anchor_score;
                    j++;
                }

                i += j;
            }

            // sort again based on bucketed match score
            std::partial_sort(raw_result_kvs.begin(), raw_result_kvs.begin() + max_kvs_bucketed, raw_result_kvs.end(),
                              Topster::is_greater_kv_group);

            // restore original scores
            for(i = 0; i < max_kvs_bucketed; i++) {
                raw_result_kvs[i][0]->scores[raw_result_kvs[i][0]->match_score_index] = result_scores[i];
            }
        }
    }

    // Sort based on position in overridden list
    std::sort(
      override_result_kvs.begin(), override_result_kvs.end(),
      [](const std::vector<KV*>& a, std::vector<KV*>& b) -> bool {
          return a[0]->distinct_key < b[0]->distinct_key;
      }
    );

    std::vector<std::vector<KV*>> result_group_kvs;
    size_t override_kv_index = 0;
    size_t raw_results_index = 0;

    // merge raw results and override results
    while(raw_results_index < raw_result_kvs.size()) {
        if(override_kv_index < override_result_kvs.size()) {
            size_t result_position = result_group_kvs.size() + 1;
            uint64_t override_position = override_result_kvs[override_kv_index][0]->distinct_key;
            if(result_position == override_position) {
                override_result_kvs[override_kv_index][0]->match_score_index = CURATED_RECORD_IDENTIFIER;
                result_group_kvs.push_back(override_result_kvs[override_kv_index]);
                override_kv_index++;
                continue;
            }
        }

        result_group_kvs.push_back(raw_result_kvs[raw_results_index]);
        raw_results_index++;
    }

    while(override_kv_index < override_result_kvs.size()) {
        override_result_kvs[override_kv_index][0]->match_score_index = CURATED_RECORD_IDENTIFIER;
        result_group_kvs.push_back({override_result_kvs[override_kv_index]});
        override_kv_index++;
    }

    std::string facet_query_last_token;
    size_t facet_query_num_tokens = 0;       // used to identify drop token scenario

    if(!facet_query.query.empty()) {
        // identify facet hash tokens

        for(const auto& the_facet: facets) {
            if(the_facet.field_name == facet_query.field_name) {
                //the_facet.hash_tokens
                break;
            }
        }

        auto fq_field = search_schema.at(facet_query.field_name);
        bool is_cyrillic = Tokenizer::is_cyrillic(fq_field.locale);
        bool normalise = is_cyrillic ? false : true;

        std::vector<std::string> facet_query_tokens;
        Tokenizer(facet_query.query, normalise, !fq_field.is_string(), fq_field.locale,
                  symbols_to_index, token_separators).tokenize(facet_query_tokens);

        facet_query_num_tokens = facet_query_tokens.size();
        facet_query_last_token = facet_query_tokens.empty() ? "" : facet_query_tokens.back();
    }

    const long start_result_index = (page - 1) * per_page;

    // `end_result_index` could be -1 when max_hits is 0
    const long end_result_index = std::min((page * per_page), std::min(max_hits, result_group_kvs.size())) - 1;

    // handle which fields have to be highlighted

    std::vector<highlight_field_t> highlight_items;
    std::vector<std::string> highlight_field_names;
    StringUtils::split(highlight_fields, highlight_field_names, ",");

    std::vector<std::string> highlight_full_field_names;
    StringUtils::split(highlight_full_fields, highlight_full_field_names, ",");

    if(query != "*") {
        process_highlight_fields(weighted_search_fields, raw_search_fields, include_fields_full, exclude_fields_full,
                                 highlight_field_names, highlight_full_field_names, infixes, q_tokens,
                                 search_params->qtoken_set, highlight_items);
    }

    nlohmann::json result = nlohmann::json::object();

    result["found"] = total_found;

    if(exclude_fields.count("out_of") == 0) {
        result["out_of"] = num_documents.load();
    }

    std::string hits_key = group_limit ? "grouped_hits" : "hits";
    result[hits_key] = nlohmann::json::array();

    uint8_t index_symbols[256] = {};
    for(char c: symbols_to_index) {
        index_symbols[uint8_t(c)] = 1;
    }

    // construct results array
    for(long result_kvs_index = start_result_index; result_kvs_index <= end_result_index; result_kvs_index++) {
        const std::vector<KV*> & kv_group = result_group_kvs[result_kvs_index];

        nlohmann::json group_hits;
        if(group_limit) {
            group_hits["hits"] = nlohmann::json::array();
        }

        nlohmann::json& hits_array = group_limit ? group_hits["hits"] : result["hits"];
        nlohmann::json group_key = nlohmann::json::array();

        for(const KV* field_order_kv: kv_group) {
            const std::string& seq_id_key = get_seq_id_key((uint32_t) field_order_kv->key);

            nlohmann::json document;
            const Option<bool> & document_op = get_document_from_store(seq_id_key, document);

            if(!document_op.ok()) {
                LOG(ERROR) << "Document fetch error. " << document_op.error();
                continue;
            }

            nlohmann::json highlight_res = nlohmann::json::object();

            if(!highlight_items.empty()) {
                copy_highlight_doc(highlight_items, document, highlight_res);
                remove_flat_fields(highlight_res);
                highlight_res.erase("id");
            }

            nlohmann::json wrapper_doc;

            if(enable_highlight_v1) {
                wrapper_doc["highlights"] = nlohmann::json::array();
            }

            std::vector<highlight_t> highlights;
            StringUtils string_utils;

            tsl::htrie_set<char> hfield_names;
            tsl::htrie_set<char> h_full_field_names;

            for(size_t i = 0; i < highlight_items.size(); i++) {
                auto& highlight_item = highlight_items[i];
                const std::string& field_name = highlight_item.name;
                if(search_schema.count(field_name) == 0) {
                    continue;
                }

                field search_field = search_schema.at(field_name);

                if(query != "*") {
                    highlight_t highlight;
                    highlight.field = search_field.name;

                    bool found_highlight = false;
                    bool found_full_highlight = false;

                    highlight_result(raw_query, search_field, i, highlight_item.qtoken_leaves, field_order_kv,
                                     document, highlight_res,
                                     string_utils, snippet_threshold,
                                     highlight_affix_num_tokens, highlight_item.fully_highlighted, highlight_item.infix,
                                     highlight_start_tag, highlight_end_tag, index_symbols, highlight,
                                     found_highlight, found_full_highlight);
                    if(!highlight.snippets.empty()) {
                        highlights.push_back(highlight);
                    }

                    if(found_highlight) {
                        hfield_names.insert(search_field.name);
                        if(found_full_highlight) {
                            h_full_field_names.insert(search_field.name);
                        }
                    }
                }
            }

            // explicit highlight fields could be parent of searched fields, so we will take a pass at that
            for(auto& hfield_name: highlight_full_field_names) {
                auto it = h_full_field_names.equal_prefix_range(hfield_name);
                if(it.first != it.second) {
                    h_full_field_names.insert(hfield_name);
                }
            }

            if(highlight_field_names.empty()) {
                for(auto& raw_search_field: raw_search_fields) {
                    auto it = hfield_names.equal_prefix_range(raw_search_field);
                    if(it.first != it.second) {
                        hfield_names.insert(raw_search_field);
                    }
                }
            } else {
                for(auto& hfield_name: highlight_field_names) {
                    auto it = hfield_names.equal_prefix_range(hfield_name);
                    if(it.first != it.second) {
                        hfield_names.insert(hfield_name);
                    }
                }
            }

            // remove fields from highlight doc that were not highlighted
            if(!hfield_names.empty()) {
                prune_doc(highlight_res, hfield_names, tsl::htrie_set<char>(), "");
            }

            if(enable_highlight_v1) {
                std::sort(highlights.begin(), highlights.end());

                for(const auto & highlight: highlights) {
                    auto field_it = search_schema.find(highlight.field);
                    if(field_it == search_schema.end() || field_it->nested) {
                        // nested field highlighting will be available only in the new highlight structure.
                        continue;
                    }

                    nlohmann::json h_json = nlohmann::json::object();
                    h_json["field"] = highlight.field;

                    if(!highlight.indices.empty()) {
                        h_json["matched_tokens"] = highlight.matched_tokens;
                        h_json["indices"] = highlight.indices;
                        h_json["snippets"] = highlight.snippets;
                        if(!highlight.values.empty()) {
                            h_json["values"] = highlight.values;
                        }
                    } else {
                        h_json["matched_tokens"] = highlight.matched_tokens[0];
                        h_json["snippet"] = highlight.snippets[0];
                        if(!highlight.values.empty() && !highlight.values[0].empty()) {
                            h_json["value"] = highlight.values[0];
                        }
                    }

                    wrapper_doc["highlights"].push_back(h_json);
                }
            }

            //wrapper_doc["seq_id"] = (uint32_t) field_order_kv->key;

            if(group_limit && group_key.empty()) {
                for(const auto& field_name: group_by_fields) {
                    if(document.count(field_name) != 0) {
                        group_key.push_back(document[field_name]);
                    }
                }
            }

            remove_flat_fields(document);
            prune_doc(document, include_fields_full, exclude_fields_full);

            wrapper_doc["document"] = document;
            wrapper_doc["highlight"] = highlight_res;

            if(field_order_kv->match_score_index == CURATED_RECORD_IDENTIFIER) {
                wrapper_doc["curated"] = true;
            } else if(field_order_kv->match_score_index >= 0) {
                wrapper_doc["text_match"] = field_order_kv->scores[field_order_kv->match_score_index];

                wrapper_doc["text_match_info"] = nlohmann::json::object();
                populate_text_match_info(wrapper_doc["text_match_info"],
                                         field_order_kv->scores[field_order_kv->match_score_index], match_type);
            }

            nlohmann::json geo_distances;

            for(size_t sort_field_index = 0; sort_field_index < sort_fields_std.size(); sort_field_index++) {
                const auto& sort_field = sort_fields_std[sort_field_index];
                if(sort_field.geopoint != 0) {
                    geo_distances[sort_field.name] = std::abs(field_order_kv->scores[sort_field_index]);
                }
            }

            if(!geo_distances.empty()) {
                wrapper_doc["geo_distance_meters"] = geo_distances;
            }

            if(!vector_query.field_name.empty()) {
                wrapper_doc["vector_distance"] = Index::int64_t_to_float(-field_order_kv->scores[0]);
            }

            hits_array.push_back(wrapper_doc);
        }

        if(group_limit) {
            group_hits["group_key"] = group_key;
            result["grouped_hits"].push_back(group_hits);
        }
    }

    result["facet_counts"] = nlohmann::json::array();
    
    // populate facets
    for(facet & a_facet: facets) {
        // Don't return zero counts for a wildcard facet.
        if (a_facet.is_wildcard_match && a_facet.result_map.size() == 0) {
            continue;
        }

        // check for search cutoff elapse
        if((std::chrono::duration_cast<std::chrono::microseconds>(std::chrono::system_clock::now().
            time_since_epoch()).count() - search_begin_us) > search_stop_us) {
            search_cutoff = true;
            break;
        }

        nlohmann::json facet_result = nlohmann::json::object();
        facet_result["field_name"] = a_facet.field_name;
        facet_result["sampled"] = a_facet.sampled;
        facet_result["counts"] = nlohmann::json::array();

        std::vector<facet_value_t> facet_values;
        std::vector<std::pair<uint64_t, facet_count_t>> facet_hash_counts;

        for (const auto & kv : a_facet.result_map) {
            facet_hash_counts.emplace_back(kv);
        }

        if(a_facet.is_range_query){
            for(auto kv : a_facet.result_map){

                auto facet_range_iter = a_facet.facet_range_map.find(kv.first);
                if(facet_range_iter != a_facet.facet_range_map.end()){
                    auto & facet_count = kv.second;
                    facet_value_t facet_value = {facet_range_iter->second, std::string(), facet_count.count};
                    facet_values.emplace_back(facet_value);
                }
                else{
                    LOG (ERROR) << "range_id not found in result map.";
                }
            }
        }
        
        auto the_field = search_schema.at(a_facet.field_name);
        // keep only top K facets
        auto max_facets = std::min(max_facet_values, facet_hash_counts.size());
        std::nth_element(facet_hash_counts.begin(), facet_hash_counts.begin() + max_facets,
                         facet_hash_counts.end(), Collection::facet_count_compare);
        for(size_t fi = 0; fi < max_facets; fi++) {

            if(a_facet.is_range_query){
                break;
            }

            // remap facet value hash with actual string
            auto & kv = facet_hash_counts[fi];
            auto & facet_count = kv.second;
            // fetch actual facet value from representative doc id
            const std::string& seq_id_key = get_seq_id_key((uint32_t) facet_count.doc_id);
            nlohmann::json document;
            const Option<bool> & document_op = get_document_from_store(seq_id_key, document);
            if(!document_op.ok()) {
                LOG(ERROR) << "Facet fetch error. " << document_op.error();
                continue;
            }
            std::string value;
            bool facet_found = facet_value_to_string(a_facet, facet_count, document, value);
            if(!facet_found) {
                continue;
            }
            std::unordered_map<std::string, size_t> ftoken_pos;
            std::vector<string>& ftokens = a_facet.hash_tokens[kv.first];
            for(size_t ti = 0; ti < ftokens.size(); ti++) {
                if(the_field.is_bool()) {
                    if(ftokens[ti] == "1") {
                        ftokens[ti] = "true";
                    } else {
                        ftokens[ti] = "false";
                    }
                }
                const std::string& resolved_token = ftokens[ti];
                ftoken_pos[resolved_token] = ti;
            }
            const std::string& last_full_q_token = ftokens.empty() ? "" : ftokens.back();
            // 2 passes: first identify tokens that need to be highlighted and then construct highlighted text
            bool is_cyrillic = Tokenizer::is_cyrillic(the_field.locale);
            bool normalise = is_cyrillic ? false : true;
            Tokenizer tokenizer(value, normalise, !the_field.is_string(), the_field.locale, symbols_to_index, token_separators);
            // secondary tokenizer used for specific languages that requires transliteration
            // we use 2 tokenizers so that the original text offsets are available for highlighting
            Tokenizer word_tokenizer("", true, false, the_field.locale, symbols_to_index, token_separators);
            std::string raw_token;
            size_t raw_token_index = 0, tok_start = 0, tok_end = 0;
            // need an ordered map here to ensure that it is ordered by the key (start offset)
            std::map<size_t, size_t> token_offsets;
            size_t prefix_token_start_index = 0;
            while(tokenizer.next(raw_token, raw_token_index, tok_start, tok_end)) {
                if(is_cyrillic) {
                    word_tokenizer.tokenize(raw_token);
                }
                auto token_pos_it = ftoken_pos.find(raw_token);
                if(token_pos_it != ftoken_pos.end()) {
                    token_offsets[tok_start] = tok_end;
                    if(raw_token == last_full_q_token) {
                        prefix_token_start_index = tok_start;
                    }
                }
            }
            auto offset_it = token_offsets.begin();
            size_t i = 0;
            std::stringstream highlightedss;
            // loop until end index, accumulate token and complete highlighting
            while(i < value.size()) {
                if(offset_it != token_offsets.end()) {
                    if (i == offset_it->first) {
                        highlightedss << highlight_start_tag;
                        // do prefix highlighting for non-dropped last token
                        size_t token_len = (i == prefix_token_start_index && token_offsets.size() == facet_query_num_tokens) ?
                                           facet_query_last_token.size() :
                                           (offset_it->second - i + 1);
                        if(i == prefix_token_start_index && token_offsets.size() == facet_query_num_tokens) {
                            token_len = std::min((offset_it->second - i + 1), facet_query_last_token.size());
                        } else {
                            token_len = (offset_it->second - i + 1);
                        }
                        for(size_t j = 0; j < token_len; j++) {
                            highlightedss << value[i + j];
                        }
                        highlightedss << highlight_end_tag;
                        offset_it++;
                        i += token_len;
                        continue;
                    }
                }
                highlightedss << value[i];
                i++;
            }
            facet_value_t facet_value = {value, highlightedss.str(), facet_count.count};
            facet_values.emplace_back(facet_value);
        }
        
        std::stable_sort(facet_values.begin(), facet_values.end(), Collection::facet_count_str_compare);

        for(const auto & facet_count: facet_values) {
            nlohmann::json facet_value_count = nlohmann::json::object();
            const std::string & value = facet_count.value;

            facet_value_count["value"] = value;
            facet_value_count["highlighted"] = facet_count.highlighted;
            facet_value_count["count"] = facet_count.count;
            facet_result["counts"].push_back(facet_value_count);
        }

        // add facet value stats
        facet_result["stats"] = nlohmann::json::object();
        if(a_facet.stats.fvcount != 0) {
            facet_result["stats"]["min"] = a_facet.stats.fvmin;
            facet_result["stats"]["max"] = a_facet.stats.fvmax;
            facet_result["stats"]["sum"] = a_facet.stats.fvsum;
            facet_result["stats"]["avg"] = (a_facet.stats.fvsum / a_facet.stats.fvcount);
        }

        facet_result["stats"]["total_values"] = facet_hash_counts.size();
        result["facet_counts"].push_back(facet_result);
    }

    result["search_cutoff"] = search_cutoff;

    result["request_params"] = nlohmann::json::object();
    result["request_params"]["collection_name"] = name;
    result["request_params"]["per_page"] = per_page;
    result["request_params"]["q"] = query;

    //long long int timeMillis = std::chrono::duration_cast<std::chrono::microseconds>(std::chrono::high_resolution_clock::now() - begin).count();
    //!LOG(INFO) << "Time taken for result calc: " << timeMillis << "us";
    //!store->print_memory_usage();
    return Option<nlohmann::json>(result);
}

void Collection::copy_highlight_doc(std::vector<highlight_field_t>& hightlight_items, const nlohmann::json& src, nlohmann::json& dst) {
    for(const auto& hightlight_item: hightlight_items) {
        std::string root_field_name;
        for(size_t i = 0; i < hightlight_item.name.size(); i++) {
            if(hightlight_item.name[i] == '.') {
                break;
            }

            root_field_name += hightlight_item.name[i];
        }

        if(dst.count(root_field_name) != 0) {
            // skip if parent "foo" has already has been copied over in e.g. foo.bar, foo.baz
            continue;
        }

        // root field name might not exist if object has primitive field values with "."s in the name
        if(src.count(root_field_name) != 0) {
            // copy whole sub-object
            dst[root_field_name] = src[root_field_name];
        } else if(src.count(hightlight_item.name) != 0) {
            dst[hightlight_item.name] = src[hightlight_item.name];
        }
    }
}

void Collection::process_search_field_weights(const std::vector<std::string>& raw_search_fields,
                                              std::vector<uint32_t>& query_by_weights,
                                              std::vector<search_field_t>& weighted_search_fields,
                                              std::vector<std::string>& reordered_search_fields) const {
    const bool weights_given = !query_by_weights.empty();

    // weights, if given, must be in desc order
    bool weights_in_desc_order = true;
    bool weights_undex_max = true;

    for(size_t i=0; i < raw_search_fields.size(); i++) {
        if(!weights_given) {
            size_t weight = std::max<int>(0, (int(Index::FIELD_MAX_WEIGHT) - i));
            query_by_weights.push_back(weight);
            weighted_search_fields.push_back({raw_search_fields[i], weight, i});
        } else {
            // check if weights are already sorted
            auto prev_weight = (i == 0) ? query_by_weights[0] : query_by_weights[i-1];
            weights_in_desc_order = weights_in_desc_order && (query_by_weights[i] <= prev_weight);
            weights_undex_max = weights_undex_max && (query_by_weights[i] <= Index::FIELD_MAX_WEIGHT);
        }
    }

    if(weights_given && (!weights_in_desc_order || !weights_undex_max)) {
        // ensure that search fields are sorted on their corresponding weight
        std::vector<std::pair<size_t, size_t>> field_index_and_weights;

        for(size_t i=0; i < raw_search_fields.size(); i++) {
            field_index_and_weights.emplace_back(i, query_by_weights[i]);
        }

        std::sort(field_index_and_weights.begin(), field_index_and_weights.end(), [](const auto& a, const auto& b) {
            return a.second > b.second;
        });

        for(size_t i = 0; i < field_index_and_weights.size(); i++) {
            const auto& index_weight = field_index_and_weights[i];
            reordered_search_fields.push_back(raw_search_fields[index_weight.first]);

            // we have to also normalize weights to 0 to Index::FIELD_MAX_WEIGHT range.
            if(i == 0) {
                query_by_weights[i] = Index::FIELD_MAX_WEIGHT;
            } else {
                auto curr_weight = field_index_and_weights[i].second;
                auto prev_weight = field_index_and_weights[i-1].second;

                if(curr_weight == prev_weight) {
                    query_by_weights[i] = query_by_weights[i-1];
                } else {
                    // bound to be lesser than prev_weight since weights have been sorted desc
                    uint32_t bounded_weight = std::max(0, int(query_by_weights[i-1]) - 1);
                    query_by_weights[i] = bounded_weight;
                }
            }

            const auto& search_field = raw_search_fields[index_weight.first];
            const auto weight = query_by_weights[i];
            const size_t orig_index = index_weight.first;
            weighted_search_fields.push_back({search_field, weight, orig_index});
        }
    }

    if(weighted_search_fields.empty()) {
        for(size_t i=0; i < raw_search_fields.size(); i++) {
            const auto& search_field = raw_search_fields[i];
            const auto weight = query_by_weights[i];
            weighted_search_fields.push_back({search_field, weight, i});
        }
    }
}

// lsb_offset is zero-based and inclusive
uint64_t Collection::extract_bits(uint64_t value, unsigned lsb_offset, unsigned n) {
    const uint64_t max_n = CHAR_BIT * sizeof(uint64_t);
    if (lsb_offset >= max_n) {
        return 0;
    }
    value >>= lsb_offset;
    if (n >= max_n) {
        return value;
    }
    const uint64_t mask = ((uint64_t(1)) << n) - 1; /* n '1's */
    return value & mask;
}

void Collection::populate_text_match_info(nlohmann::json& info, uint64_t match_score,
                                          const text_match_type_t match_type) const {

    // MAX_SCORE
    // [ sign | tokens_matched | max_field_score | max_field_weight | num_matching_fields ]
    // [   1  |        4       |        48       |       8          |         3           ]  (64 bits)

    // MAX_WEIGHT
    // [ sign | tokens_matched | max_field_weight | max_field_score  | num_matching_fields ]
    // [   1  |        4       |        8         |      48          |         3           ]  (64 bits)

    info["score"] = std::to_string(match_score);

    if(match_type == max_score) {
        info["tokens_matched"] = extract_bits(match_score, 59, 4);
        info["best_field_score"] = std::to_string(extract_bits(match_score, 11, 48));
        info["best_field_weight"] = extract_bits(match_score, 3, 8);
        info["fields_matched"] = extract_bits(match_score, 0, 3);
    } else {
        info["tokens_matched"] = extract_bits(match_score, 59, 4);
        info["best_field_weight"] = extract_bits(match_score, 51, 8);
        info["best_field_score"] = std::to_string(extract_bits(match_score, 3, 48));
        info["fields_matched"] = extract_bits(match_score, 0, 3);
    }
}

void Collection::process_highlight_fields(const std::vector<search_field_t>& search_fields,
                                          const std::vector<std::string>& raw_search_fields,
                                          const tsl::htrie_set<char>& include_fields,
                                          const tsl::htrie_set<char>& exclude_fields,
                                          const std::vector<std::string>& highlight_field_names,
                                          const std::vector<std::string>& highlight_full_field_names,
                                          const std::vector<enable_t>& infixes,
                                          std::vector<std::string>& q_tokens,
                                          const tsl::htrie_map<char, token_leaf>& qtoken_set,
                                          std::vector<highlight_field_t>& highlight_items) const {

    // identify full highlight fields
    spp::sparse_hash_set<std::string> fields_highlighted_fully_set;
    std::vector<std::string> fields_highlighted_fully_expanded;
    for(const std::string& highlight_full_field: highlight_full_field_names) {
        extract_field_name(highlight_full_field, search_schema, fields_highlighted_fully_expanded, true, enable_nested_fields);
    }

    for(std::string & highlight_full_field: fields_highlighted_fully_expanded) {
        fields_highlighted_fully_set.insert(highlight_full_field);
    }

    // identify infix enabled fields
    spp::sparse_hash_set<std::string> fields_infixed_set;

    for(size_t i = 0; i < search_fields.size(); i++) {
        const auto& field_name = search_fields[i].name;

        enable_t field_infix = (search_fields[i].orig_index < infixes.size()) ? infixes[search_fields[i].orig_index]
                                                                              : infixes[0];
        if(field_infix != off) {
            fields_infixed_set.insert(field_name);
        }
    }

    if(highlight_field_names.empty()) {
        std::vector<std::string> highlight_field_names_expanded;

        for(size_t i = 0; i < raw_search_fields.size(); i++) {
            extract_field_name(raw_search_fields[i], search_schema, highlight_field_names_expanded, false, enable_nested_fields);
        }

        for(size_t i = 0; i < highlight_field_names_expanded.size(); i++) {
            const auto& field_name = highlight_field_names_expanded[i];
            if(exclude_fields.count(field_name) != 0) {
                // should not pick excluded field for highlighting (only for implicit highlighting)
                continue;
            }

            if(!include_fields.empty() && include_fields.count(field_name) == 0) {
                // if include fields have been specified, use that as allow list
                continue;
            }

            bool fully_highlighted = (fields_highlighted_fully_set.count(field_name) != 0);
            bool infixed = (fields_infixed_set.count(field_name) != 0);
            auto schema_it = search_schema.find(field_name);
            bool is_string = (schema_it != search_schema.end()) && schema_it->is_string();

            highlight_items.emplace_back(field_name, fully_highlighted, infixed, is_string);
        }
    } else {
        std::vector<std::string> highlight_field_names_expanded;
        for(size_t i = 0; i < highlight_field_names.size(); i++) {
            extract_field_name(highlight_field_names[i], search_schema, highlight_field_names_expanded, false, enable_nested_fields);
        }

        for(size_t i = 0; i < highlight_field_names_expanded.size(); i++) {
            const auto& highlight_field_name = highlight_field_names_expanded[i];
            auto schema_it = search_schema.find(highlight_field_name);
            if(schema_it == search_schema.end()) {
                // ignore fields not part of schema
                continue;
            }
            bool fully_highlighted = (fields_highlighted_fully_set.count(highlight_field_name) != 0);
            bool infixed = (fields_infixed_set.count(highlight_field_name) != 0);
            bool is_string = schema_it->is_string();
            highlight_items.emplace_back(highlight_field_name, fully_highlighted, infixed, is_string);
        }
    }

    std::string qtoken;
    for(auto it = qtoken_set.begin(); it != qtoken_set.end(); ++it) {
        it.key(qtoken);

        for(auto& highlight_item: highlight_items) {
            if(!highlight_item.is_string) {
                continue;
            }

            const auto& field_name = highlight_item.name;
            art_leaf* leaf = index->get_token_leaf(field_name, (const unsigned char*) qtoken.c_str(), qtoken.size()+1);
            if(leaf) {
                highlight_item.qtoken_leaves.insert(qtoken,
                    token_leaf(leaf, it.value().root_len, it.value().num_typos, it.value().is_prefix)
                );
            }
        }
    }

    // We will also add tokens from the query if they are not already added.
    // This helps handle highlighting of tokens which were dropped from the query to return results.
    for(auto& q_token: q_tokens) {
        if(qtoken_set.find(q_token) == qtoken_set.end()) {
            for(auto& highlight_item: highlight_items) {
                if(!highlight_item.is_string) {
                    continue;
                }
                const auto& field_name = highlight_item.name;
                art_leaf* leaf = index->get_token_leaf(field_name, (const unsigned char*) q_token.c_str(), q_token.size()+1);
                if(leaf) {
                    highlight_item.qtoken_leaves.insert(q_token, token_leaf(leaf, q_token.size(), 0, false));
                }
            }
        }
    }
}

void Collection::process_filter_overrides(std::vector<const override_t*>& filter_overrides,
                                          std::vector<std::string>& q_include_tokens,
                                          token_ordering token_order,
                                          filter_node_t*& filter_tree_root,
                                          std::vector<std::pair<uint32_t, uint32_t>>& included_ids,
                                          std::vector<uint32_t>& excluded_ids) const {

    std::vector<const override_t*> matched_dynamic_overrides;
    index->process_filter_overrides(filter_overrides, q_include_tokens, token_order,
                                    filter_tree_root, matched_dynamic_overrides);

    // we will check the dynamic overrides to see if they also have include/exclude
    std::set<uint32_t> excluded_set;

    for(auto matched_dynamic_override: matched_dynamic_overrides) {
        for(const auto& hit: matched_dynamic_override->drop_hits) {
            Option<uint32_t> seq_id_op = doc_id_to_seq_id(hit.doc_id);
            if(seq_id_op.ok()) {
                excluded_ids.push_back(seq_id_op.get());
                excluded_set.insert(seq_id_op.get());
            }
        }

        for(const auto& hit: matched_dynamic_override->add_hits) {
            Option<uint32_t> seq_id_op = doc_id_to_seq_id(hit.doc_id);
            if(!seq_id_op.ok()) {
                continue;
            }
            uint32_t seq_id = seq_id_op.get();
            bool excluded = (excluded_set.count(seq_id) != 0);
            if(!excluded) {
                included_ids.emplace_back(seq_id, hit.position);
            }
        }
    }
}

void Collection::parse_search_query(const std::string &query, std::vector<std::string>& q_include_tokens,
                                    std::vector<std::vector<std::string>>& q_exclude_tokens,
                                    std::vector<std::vector<std::string>>& q_phrases,
                                    const std::string& locale, const bool already_segmented) const {
    if(query == "*") {
        q_exclude_tokens = {};
        q_include_tokens = {query};
    } else {
        std::vector<std::string> tokens;

        if(already_segmented) {
            StringUtils::split(query, tokens, " ");
        } else {
            std::vector<char> custom_symbols = symbols_to_index;
            custom_symbols.push_back('-');
            custom_symbols.push_back('"');

            Tokenizer(query, true, false, locale, custom_symbols, token_separators).tokenize(tokens);
        }

        bool exclude_operator_prior = false;
        bool phrase_search_op_prior = false;
        std::vector<std::string> phrase;

        auto symbols_to_index_has_minus =
                std::find(symbols_to_index.begin(), symbols_to_index.end(), '-') != symbols_to_index.end();

        for(auto& token: tokens) {
            bool end_of_phrase = false;

            if(token == "-" && !symbols_to_index_has_minus) {
                continue;
            } else if(token[0] == '-' && !symbols_to_index_has_minus) {
                exclude_operator_prior = true;
                token = token.substr(1);
            }

            if(token[0] == '"' && token.size() > 1) {
                phrase_search_op_prior = true;
                token = token.substr(1);
            }

            if(!token.empty() && (token.back() == '"' || (token[0] == '"' && token.size() == 1))) {
                // handles single token phrase and a phrase with padded space, like: "some query " here
                end_of_phrase = true;
                token = token.substr(0, token.size()-1);
            }

            // retokenize using collection config (handles hyphens being part of the query)
            std::vector<std::string> sub_tokens;

            if(already_segmented) {
                StringUtils::split(token, sub_tokens, " ");
            } else {
                Tokenizer(token, true, false, locale, symbols_to_index, token_separators).tokenize(sub_tokens);
            }

            for(auto& sub_token: sub_tokens) {
                if(exclude_operator_prior) {
                    if(phrase_search_op_prior) {
                        phrase.push_back(sub_token);
                    } else {
                        q_exclude_tokens.push_back({sub_token});
                        exclude_operator_prior = false;
                    }
                } else if(phrase_search_op_prior) {
                    phrase.push_back(sub_token);
                } else {
                    q_include_tokens.push_back(sub_token);
                }
            }

            if(end_of_phrase && phrase_search_op_prior) {
                if(exclude_operator_prior) {
                    q_exclude_tokens.push_back(phrase);
                } else {
                    q_phrases.push_back(phrase);
                }

                phrase_search_op_prior = false;
                exclude_operator_prior = false;
                phrase.clear();
            }
        }

        if(!phrase.empty()) {
            if(exclude_operator_prior) {
                q_exclude_tokens.push_back(phrase);
            } else {
                q_phrases.push_back(phrase);
            }
        }

        if(q_include_tokens.empty()) {
            // this can happen if the only query token is an exclusion token
            q_include_tokens.emplace_back("*");
        }
    }
}

void Collection::populate_result_kvs(Topster *topster, std::vector<std::vector<KV *>> &result_kvs) {
    if(topster->distinct) {
        // we have to pick top-K groups
        Topster gtopster(topster->MAX_SIZE);

        for(auto& group_topster: topster->group_kv_map) {
            group_topster.second->sort();
            if(group_topster.second->size != 0) {
                KV* kv_head = group_topster.second->getKV(0);
                gtopster.add(kv_head);
            }
        }

        gtopster.sort();

        for(size_t i = 0; i < gtopster.size; i++) {
            KV* kv = gtopster.getKV(i);
            const std::vector<KV*> group_kvs(
                topster->group_kv_map[kv->distinct_key]->kvs,
                topster->group_kv_map[kv->distinct_key]->kvs+topster->group_kv_map[kv->distinct_key]->size
            );
            result_kvs.emplace_back(group_kvs);
        }
    } else {
        for(uint32_t t = 0; t < topster->size; t++) {
            KV* kv = topster->getKV(t);
            result_kvs.push_back({kv});
        }
    }
}

Option<bool> Collection::get_filter_ids(const std::string & filter_query,
                                    std::vector<std::pair<size_t, uint32_t*>>& index_ids) const {
    std::shared_lock lock(mutex);

    const std::string doc_id_prefix = std::to_string(collection_id) + "_" + DOC_ID_PREFIX + "_";
    filter_node_t* filter_tree_root = nullptr;
    Option<bool> filter_op = filter::parse_filter_query(filter_query, search_schema,
                                                        store, doc_id_prefix, filter_tree_root);

    if(!filter_op.ok()) {
        return filter_op;
    }

    uint32_t* filter_ids = nullptr;
    uint32_t filter_ids_len = 0;
    index->do_filtering_with_lock(filter_ids, filter_ids_len, filter_tree_root);
    index_ids.emplace_back(filter_ids_len, filter_ids);

    delete filter_tree_root;
    return Option<bool>(true);
}

bool Collection::facet_value_to_string(const facet &a_facet, const facet_count_t &facet_count,
                                       const nlohmann::json &document, std::string &value) const {

    if(document.count(a_facet.field_name) == 0) {
        // check for field exists
        if(search_schema.at(a_facet.field_name).optional) {
            return false;
        }

        LOG(ERROR) << "Could not find field " << a_facet.field_name << " in document during faceting.";
        LOG(ERROR) << "Facet field type: " << search_schema.at(a_facet.field_name).type;
        LOG(ERROR) << "Actual document: " << document;
        return false;
    }

    if(search_schema.at(a_facet.field_name).is_array()) {
        size_t array_sz = document[a_facet.field_name].size();
        if(facet_count.array_pos >= array_sz) {
            LOG(ERROR) << "Facet field array size " << array_sz << " lesser than array pos " <<  facet_count.array_pos
                       << " for facet field " << a_facet.field_name;
            LOG(ERROR) << "Facet field type: " << search_schema.at(a_facet.field_name).type;
            LOG(ERROR) << "Actual document: " << document;
            return false;
        }
    }

    if(search_schema.at(a_facet.field_name).type == field_types::STRING) {
        value =  document[a_facet.field_name];
    } else if(search_schema.at(a_facet.field_name).type == field_types::STRING_ARRAY) {
        value = document[a_facet.field_name][facet_count.array_pos];
    } else if(search_schema.at(a_facet.field_name).type == field_types::INT32) {
        int32_t raw_val = document[a_facet.field_name].get<int32_t>();
        value = std::to_string(raw_val);
    } else if(search_schema.at(a_facet.field_name).type == field_types::INT32_ARRAY) {
        int32_t raw_val = document[a_facet.field_name][facet_count.array_pos].get<int32_t>();
        value = std::to_string(raw_val);
    } else if(search_schema.at(a_facet.field_name).type == field_types::INT64) {
        int64_t raw_val = document[a_facet.field_name].get<int64_t>();
        value = std::to_string(raw_val);
    } else if(search_schema.at(a_facet.field_name).type == field_types::INT64_ARRAY) {
        int64_t raw_val = document[a_facet.field_name][facet_count.array_pos].get<int64_t>();
        value = std::to_string(raw_val);
    } else if(search_schema.at(a_facet.field_name).type == field_types::FLOAT) {
        float raw_val = document[a_facet.field_name].get<float>();
        value = StringUtils::float_to_str(raw_val);
        if(value != "0") {
            value.erase ( value.find_last_not_of('0') + 1, std::string::npos ); // remove trailing zeros
        }
    } else if(search_schema.at(a_facet.field_name).type == field_types::FLOAT_ARRAY) {
        float raw_val = document[a_facet.field_name][facet_count.array_pos].get<float>();
        value = StringUtils::float_to_str(raw_val);
        value.erase ( value.find_last_not_of('0') + 1, std::string::npos );  // remove trailing zeros
    } else if(search_schema.at(a_facet.field_name).type == field_types::BOOL) {
        value = std::to_string(document[a_facet.field_name].get<bool>());
        value = (value == "1") ? "true" : "false";
    } else if(search_schema.at(a_facet.field_name).type == field_types::BOOL_ARRAY) {
        value = std::to_string(document[a_facet.field_name][facet_count.array_pos].get<bool>());
        value = (value == "1") ? "true" : "false";
    }

    return true;
}

bool Collection::is_nested_array(const nlohmann::json& obj, std::vector<std::string> path_parts, size_t part_i) const {
    auto child_it = obj.find(path_parts[part_i]);
    if(child_it == obj.end()) {
        return false;
    }

    if(child_it.value().is_array() && !child_it.value().empty() && child_it.value().at(0).is_object()) {
        return true;
    }

    if(part_i+1 == path_parts.size()) {
        return false;
    }

    return is_nested_array(child_it.value(), path_parts, part_i+1);
}

void Collection::highlight_result(const std::string& raw_query, const field &search_field,
                                  const size_t search_field_index,
                                  const tsl::htrie_map<char, token_leaf>& qtoken_leaves,
                                  const KV* field_order_kv, const nlohmann::json & document,
                                  nlohmann::json& highlight_doc,
                                  StringUtils & string_utils,
                                  const size_t snippet_threshold,
                                  const size_t highlight_affix_num_tokens,
                                  bool highlight_fully,
                                  bool is_infix_search,
                                  const std::string& highlight_start_tag,
                                  const std::string& highlight_end_tag,
                                  const uint8_t* index_symbols,
                                  highlight_t& highlight,
                                  bool& found_highlight,
                                  bool& found_full_highlight) const {

    if(raw_query == "*") {
        return;
    }

    tsl::htrie_set<char> matched_tokens;

    bool use_word_tokenizer = search_field.locale == "th" || Tokenizer::is_cyrillic(search_field.locale);
    bool normalise = !use_word_tokenizer;

    std::vector<std::string> raw_query_tokens;
    Tokenizer(raw_query, normalise, false, search_field.locale, symbols_to_index, token_separators).tokenize(raw_query_tokens);

    if(raw_query_tokens.empty()) {
        return ;
    }

    bool flat_field = highlight_doc.contains(search_field.name);
    std::vector<std::string> path_parts;
    if(enable_nested_fields && !flat_field) {
        StringUtils::split(search_field.name, path_parts, ".");
    } else {
        path_parts = {search_field.name};
    }

    const std::string& last_raw_q_token = raw_query_tokens.back();
    size_t prefix_token_num_chars = StringUtils::get_num_chars(last_raw_q_token);

    std::set<std::string> last_full_q_tokens;
    std::vector<match_index_t> match_indices;

    if(is_infix_search) {
        // could be an optional field
        if(document.contains(search_field.name)) {
            size_t array_len = 1;
            bool field_is_array = document[search_field.name].is_array();
            if(field_is_array) {
                array_len = document[search_field.name].size();
            }

            const std::vector<token_positions_t> empty_offsets;

            for(size_t i = 0; i < array_len; i++) {
                std::string text = field_is_array ? document[search_field.name][i] : document[search_field.name];
                StringUtils::tolowercase(text);
                if(text.size() < 100 && text.find(raw_query_tokens.front()) != std::string::npos) {
                    const Match & this_match = Match(field_order_kv->key, empty_offsets, false, false);
                    uint64_t this_match_score = this_match.get_match_score(0, 1);
                    match_indices.emplace_back(this_match, this_match_score, i);
                }
            }
        }

    } else {

        /*std::string qtok_buff;
        for(auto it = qtoken_leaves.begin(); it != qtoken_leaves.end(); ++it) {
            it.key(qtok_buff);
            LOG(INFO) << "Token: " << qtok_buff << ", root_len: " << it.value().root_len;
        }*/

        if(!qtoken_leaves.empty()) {
            std::vector<void*> posting_lists;
            for(auto token_leaf: qtoken_leaves) {
                posting_lists.push_back(token_leaf.leaf->values);
            }

            std::map<size_t, std::vector<token_positions_t>> array_token_positions;
            posting_t::get_array_token_positions(field_order_kv->key, posting_lists, array_token_positions);

            for(const auto& kv: array_token_positions) {
                const std::vector<token_positions_t>& token_positions = kv.second;
                size_t array_index = kv.first;

                if(token_positions.empty()) {
                    continue;
                }

                const Match & this_match = Match(field_order_kv->key, token_positions, true, true);
                uint64_t this_match_score = this_match.get_match_score(1, token_positions.size());
                match_indices.emplace_back(this_match, this_match_score, array_index);

                /*LOG(INFO) << "doc_id: " << document["id"] << ", search_field: " << search_field.name
                          << ", words_present: " << size_t(this_match.words_present)
                          << ", match_score: " << this_match_score
                          << ", match.distance: " << size_t(this_match.distance);*/
            }
        }
    }

    const size_t max_array_matches = std::min((size_t)MAX_ARRAY_MATCHES, match_indices.size());
    std::partial_sort(match_indices.begin(), match_indices.begin()+max_array_matches, match_indices.end());

    highlight_nested_field(highlight_doc, highlight_doc, path_parts, 0, false, -1,
                           [&](nlohmann::json& h_obj, bool is_arr_obj_ele, int array_i) {
        if(!h_obj.is_string()) {
            auto val_back = h_obj;
            h_obj = nlohmann::json::object();
            h_obj["snippet"] = to_string(val_back);
            h_obj["matched_tokens"] = nlohmann::json::array();
            if(highlight_fully) {
                h_obj["value"] = val_back;
            }
            return ;
        }

        int matched_index = -1;

        if(!is_arr_obj_ele) {
            // Since we will iterate on both matching and non-matching array elements for highlighting,
            // we need to check if `array_i`exists within match_indices vec.

            for (size_t match_index = 0; match_index < match_indices.size(); match_index++) {
                if (match_indices[match_index].index == array_i) {
                    matched_index = match_index;
                    break;
                }
            }

            if(matched_index == -1) {
                // If an element does not belong to an array of object field and also does not have a matching index
                // we know that there cannot be any matching tokens for highlighting
                std::string text = h_obj.get<std::string>();
                h_obj = nlohmann::json::object();
                h_obj["snippet"] = text;
                h_obj["matched_tokens"] = nlohmann::json::array();
                if(highlight_fully) {
                    h_obj["value"] = text;
                }
                return ;
            }

            std::sort(match_indices[matched_index].match.offsets.begin(),
                      match_indices[matched_index].match.offsets.end());
        } else {
            // array of object element indices will not match indexed offsets, so we will use dummy match
            // the highlighting logic will ignore this and try to do exhaustive highlighting (look at all tokens)
            match_indices.clear();
            match_indices.push_back(match_index_t(Match(), 0, 0));
            matched_index = 0;
        }

        const auto& match_index = match_indices[matched_index];

        size_t last_valid_offset = 0;
        int last_valid_offset_index = -1;

        for(size_t match_offset_i = 0; match_offset_i < match_index.match.offsets.size(); match_offset_i++) {
            const auto& token_offset = match_index.match.offsets[match_offset_i];
            if(token_offset.offset != MAX_DISPLACEMENT) {
                last_valid_offset = token_offset.offset;
                last_valid_offset_index = match_offset_i;
            } else {
                break;
            }
        }

        highlight_t array_highlight = highlight;
        std::string text = h_obj.get<std::string>();
        h_obj = nlohmann::json::object();

        handle_highlight_text(text, normalise, search_field, symbols_to_index,
                              token_separators, array_highlight, string_utils, use_word_tokenizer,
                              highlight_affix_num_tokens,
                              qtoken_leaves, last_valid_offset_index,
                              prefix_token_num_chars,
                              highlight_fully, snippet_threshold, is_infix_search,
                              raw_query_tokens,
                              last_valid_offset, highlight_start_tag, highlight_end_tag,
                              index_symbols, match_index);


        if(array_highlight.snippets.empty() && array_highlight.values.empty()) {
            h_obj["snippet"] = text;
            h_obj["matched_tokens"] = nlohmann::json::array();
        }

        if(!array_highlight.snippets.empty()) {
            found_highlight = found_highlight || true;

            h_obj["snippet"] = array_highlight.snippets[0];
            h_obj["matched_tokens"] = nlohmann::json::array();

            for(auto& token_vec: array_highlight.matched_tokens) {
                for(auto& token: token_vec) {
                    h_obj["matched_tokens"].push_back(token);
                }
            }
        }

        if(!array_highlight.values.empty()) {
            h_obj["value"] = array_highlight.values[0];;
            found_full_highlight = found_full_highlight || true;
        } else if(highlight_fully) {
            h_obj["value"] = text;
        }
    });

    if(!flat_field) {
        return;
    }

    if(!search_field.is_string()) {
        return ;
    }

    if(!is_infix_search && qtoken_leaves.empty()) {
        // none of the tokens from the query were found on this field
        return ;
    }

    if(match_indices.empty()) {
        return ;
    }

    for(size_t array_i = 0; array_i < max_array_matches; array_i++) {
        std::sort(match_indices[array_i].match.offsets.begin(), match_indices[array_i].match.offsets.end());
        const auto& match_index = match_indices[array_i];
        const Match& match = match_index.match;

        size_t last_valid_offset = 0;
        int last_valid_offset_index = -1;

        for(size_t match_offset_index = 0; match_offset_index < match.offsets.size(); match_offset_index++) {
            const auto& token_offset = match.offsets[match_offset_index];
            if(token_offset.offset != MAX_DISPLACEMENT) {
                last_valid_offset = token_offset.offset;
                last_valid_offset_index = match_offset_index;
            } else {
                break;
            }
        }

        if(!document.contains(search_field.name)) {
            // could be an optional field
            continue;
        }

        /*LOG(INFO) << "field: " << document[search_field.name] << ", id: " << field_order_kv->key
                  << ", index: " << match_index.index;*/

        std::string text;

        if(search_field.type == field_types::STRING) {
            text = document[search_field.name];
        } else {
            // since we try to do manual prefix matching on the first array value, we have to check for an empty array
            if(!document[search_field.name].is_array() ||
                match_index.index >= document[search_field.name].size()) {
                continue;
            }

            text = document[search_field.name][match_index.index];
        }

        handle_highlight_text(text, normalise, search_field, symbols_to_index, token_separators,
                              highlight, string_utils, use_word_tokenizer, highlight_affix_num_tokens,
                              qtoken_leaves, last_valid_offset_index, prefix_token_num_chars,
                              highlight_fully, snippet_threshold, is_infix_search, raw_query_tokens,
                              last_valid_offset, highlight_start_tag, highlight_end_tag,
                              index_symbols, match_index);

        if(!highlight.snippets.empty()) {
            found_highlight = found_highlight || true;
            for(auto& token_vec: highlight.matched_tokens) {
                for(auto& token: token_vec) {
                    matched_tokens.insert(token);
                }
            }
        }

        if(!highlight.values.empty()) {
            found_full_highlight = found_full_highlight || true;
        }
    }

    highlight.field = search_field.name;
    highlight.field_index = search_field_index;

    if(!match_indices.empty()) {
        highlight.match_score = match_indices[0].match_score;
    }
}

bool Collection::handle_highlight_text(std::string& text, bool normalise, const field &search_field,
                           const std::vector<char>& symbols_to_index, const std::vector<char>& token_separators,
                           highlight_t& highlight, StringUtils & string_utils, bool use_word_tokenizer,
                           const size_t highlight_affix_num_tokens,
                           const tsl::htrie_map<char, token_leaf>& qtoken_leaves, int last_valid_offset_index,
                           const size_t prefix_token_num_chars, bool highlight_fully, const size_t snippet_threshold,
                           bool is_infix_search, std::vector<std::string>& raw_query_tokens, size_t last_valid_offset,
                           const std::string& highlight_start_tag, const std::string& highlight_end_tag,
                           const uint8_t* index_symbols, const match_index_t& match_index) const {

    const Match& match = match_index.match;

    Tokenizer tokenizer(text, normalise, false, search_field.locale, symbols_to_index, token_separators);

    // word tokenizer is a secondary tokenizer used for specific languages that requires transliteration
    Tokenizer word_tokenizer("", true, false, search_field.locale, symbols_to_index, token_separators);

    if(search_field.locale == "ko") {
        text = string_utils.unicode_nfkd(text);
    }

    // need an ordered map here to ensure that it is ordered by the key (start offset)
    std::map<size_t, size_t> token_offsets;

    int match_offset_index = 0;
    std::string raw_token;
    std::set<std::string> token_hits;  // used to identify repeating tokens
    size_t raw_token_index = 0, tok_start = 0, tok_end = 0;

    // based on `highlight_affix_num_tokens`
    size_t snippet_start_offset = 0, snippet_end_offset = (text.empty() ? 0 : text.size() - 1);

    // window used to locate the starting offset for snippet on the text
    std::list<size_t> snippet_start_window;

    highlight.matched_tokens.emplace_back();
    std::vector<std::string>& matched_tokens = highlight.matched_tokens.back();
    bool found_first_match = false;

    while(tokenizer.next(raw_token, raw_token_index, tok_start, tok_end)) {
        if(use_word_tokenizer) {
            bool found_token = word_tokenizer.tokenize(raw_token);
            if(!found_token) {
                tokenizer.decr_token_counter();
                continue;
            }
        }

        if(!found_first_match) {
            if(snippet_start_window.size() == highlight_affix_num_tokens + 1) {
                snippet_start_window.pop_front();
            }

            snippet_start_window.push_back(tok_start);
        }

        bool token_already_found = (token_hits.find(raw_token) != token_hits.end());
        auto qtoken_it = qtoken_leaves.find(raw_token);

        // ensures that the `snippet_start_offset` is always from a matched token, and not from query suggestion
        bool match_offset_found = (found_first_match && token_already_found) ||
                                  (match_offset_index <= last_valid_offset_index &&
                                   match.offsets[match_offset_index].offset == raw_token_index);

        // Token might not appear in the best matched window, which is limited to a size of 10.
        // If field is marked to be highlighted fully, or field length exceeds snippet_threshold, we will
        // locate all tokens that appear in the query / query candidates
        bool raw_token_found = !match_offset_found && (highlight_fully || text.size() < snippet_threshold * 6) &&
                                                        qtoken_leaves.find(raw_token) != qtoken_leaves.end();

        if (match_offset_found || raw_token_found) {
            if(qtoken_it != qtoken_leaves.end() && qtoken_it.value().is_prefix &&
               qtoken_it.value().root_len < raw_token.size()) {
                // need to ensure that only the prefix portion is highlighted
                // if length diff is within 2, we still might not want to highlight partially in some cases
                // e.g. "samsng" vs "samsung" -> full highlight is preferred, unless it's a full prefix match

                size_t k = tok_start;
                size_t num_letters = 0, prefix_letters = 0, prefix_end = tok_start;

                // group unicode code points and calculate number of actual characters
                while(k <= tok_end) {
                    k++;
                    if ((text[k] & 0xC0) == 0x80) k++;
                    if ((text[k] & 0xC0) == 0x80) k++;
                    if ((text[k] & 0xC0) == 0x80) k++;

                    num_letters++;

                    if(num_letters <= prefix_token_num_chars) {
                        prefix_letters++;
                    }

                    if(num_letters == prefix_token_num_chars) {
                        prefix_end = k - 1;
                    }
                }

                size_t char_diff = num_letters - prefix_letters;
                auto new_tok_end = (char_diff <= 2 && qtoken_it.value().num_typos != 0) ? tok_end : prefix_end;
                token_offsets.emplace(tok_start, new_tok_end);
            } else {
                token_offsets.emplace(tok_start, tok_end);
            }

            token_hits.insert(raw_token);

            if(match_offset_found) {
                // to skip over duplicate tokens in the query
                do {
                    match_offset_index++;
                } while(match_offset_index <= last_valid_offset_index &&
                        match.offsets[match_offset_index - 1].offset == match.offsets[match_offset_index].offset);

                if(!found_first_match) {
                    snippet_start_offset = snippet_start_window.front();
                }

                found_first_match = true;
            }
        } else if(is_infix_search && text.size() < 100 &&
                  raw_token.find(raw_query_tokens.front()) != std::string::npos) {
            token_offsets.emplace(tok_start, tok_end);
            token_hits.insert(raw_token);
        }

        if(raw_token_index >= last_valid_offset + highlight_affix_num_tokens) {
            // register end of highlight snippet
            if(snippet_end_offset == text.size() - 1) {
                snippet_end_offset = tok_end;
            }
        }

        // We can break early only if we have:
        // a) run out of matched indices
        // b) token_index exceeds the suffix tokens boundary
        // c) raw_token_index exceeds snippet threshold
        // d) highlight fully is not requested

        if(raw_token_index >= snippet_threshold &&
           match_offset_index > last_valid_offset_index &&
           raw_token_index >= last_valid_offset + highlight_affix_num_tokens &&
           !highlight_fully) {
            break;
        }
    }

    if(token_offsets.empty()) {
        return false;
    }

    if(raw_token_index <= snippet_threshold-1) {
        // fully highlight field whose token size is less than given snippet threshold
        snippet_start_offset = 0;
        snippet_end_offset = text.size() - 1;
    }

    // `token_offsets` has a list of ranges to target for highlighting
    // tokens from query might occur before actual snippet start offset: we skip that
    auto offset_it = token_offsets.begin();
    while(offset_it != token_offsets.end() && offset_it->first < snippet_start_offset) {
        offset_it++;
    }

    std::stringstream highlighted_text;
    highlight_text(highlight_start_tag, highlight_end_tag, text, token_offsets,
                   snippet_end_offset, matched_tokens, offset_it,
                   highlighted_text, index_symbols, snippet_start_offset);

    highlight.snippets.push_back(highlighted_text.str());
    if(search_field.type == field_types::STRING_ARRAY) {
        highlight.indices.push_back(match_index.index);
    }

    if(highlight_fully) {
        std::stringstream value_stream;
        offset_it = token_offsets.begin();
        std::vector<std::string> full_matched_tokens;
        highlight_text(highlight_start_tag, highlight_end_tag, text, token_offsets,
                       text.size()-1, full_matched_tokens, offset_it,
                       value_stream, index_symbols, 0);
        highlight.values.push_back(value_stream.str());
    }

    return true;
}

void Collection::highlight_text(const string& highlight_start_tag, const string& highlight_end_tag,
                                  const string& text,
                                  const std::map<size_t, size_t>& token_offsets,
                                  size_t snippet_end_offset, std::vector<std::string>& matched_tokens,
                                  std::map<size_t, size_t>::iterator& offset_it,
                                  std::stringstream& highlighted_text,
                                  const uint8_t* index_symbols,
                                  size_t snippet_start_offset) {

    while(snippet_start_offset <= snippet_end_offset) {
        if(offset_it != token_offsets.end()) {
            if (snippet_start_offset == offset_it->first) {
                highlighted_text << highlight_start_tag;

                auto end_offset = offset_it->second;

                // if a token ends with one or more puncutation chars, we should not highlight them
                for(int j = end_offset; j >= 0; j--) {
                    if(end_offset >= text.size()) {
                        // this should not happen unless we mess up unicode normalization
                        break;
                    }

                    if(!std::isalnum(text[j]) && Tokenizer::is_ascii_char(text[j]) &&
                        index_symbols[uint8_t(text[j])] != 1) {
                        end_offset--;
                    } else {
                        break;
                    }
                }

                size_t token_len = end_offset - snippet_start_offset + 1;
                const std::string& text_token = text.substr(snippet_start_offset, token_len);
                matched_tokens.push_back(text_token);

                for(size_t j = 0; j < token_len; j++) {
                    if((snippet_start_offset + j) >= text.size()) {
                        LOG(ERROR) << "??? snippet_start_offset: " << snippet_start_offset
                                  << ", offset_it->first: " << offset_it->first
                                  << ", offset_it->second: " << offset_it->second
                                  << ", end_offset: " << end_offset
                                  << ", j: " << j << ", token_len: " << token_len << ", text: " << text;
                        break;
                    }
                    highlighted_text << text[snippet_start_offset + j];
                }

                highlighted_text << highlight_end_tag;
                offset_it++;
                snippet_start_offset += token_len;
                continue;
            }
        }

        highlighted_text << text[snippet_start_offset];
        snippet_start_offset++;
    }
}

Option<nlohmann::json> Collection::get(const std::string & id) const {
    std::string seq_id_str;
    StoreStatus seq_id_status = store->get(get_doc_id_key(id), seq_id_str);

    if(seq_id_status == StoreStatus::NOT_FOUND) {
        return Option<nlohmann::json>(404, "Could not find a document with id: " + id);
    }

    if(seq_id_status == StoreStatus::ERROR) {
        return Option<nlohmann::json>(500, "Error while fetching the document.");
    }

    uint32_t seq_id = (uint32_t) std::stoul(seq_id_str);

    std::string parsed_document;
    StoreStatus doc_status = store->get(get_seq_id_key(seq_id), parsed_document);

    if(doc_status == StoreStatus::NOT_FOUND) {
        LOG(ERROR) << "Sequence ID exists, but document is missing for id: " << id;
        return Option<nlohmann::json>(404, "Could not find a document with id: " + id);
    }

    if(doc_status == StoreStatus::ERROR) {
        return Option<nlohmann::json>(500, "Error while fetching the document.");
    }

    nlohmann::json document;
    try {
        document = nlohmann::json::parse(parsed_document);
    } catch(...) {
        return Option<nlohmann::json>(500, "Error while parsing stored document.");
    }

    return Option<nlohmann::json>(document);
}

void Collection::remove_document(const nlohmann::json & document, const uint32_t seq_id, bool remove_from_store) {
    const std::string& id = document["id"];

    {
        std::unique_lock lock(mutex);

        index->remove(seq_id, document, {}, false);
        num_documents -= 1;
    }

    if(remove_from_store) {
        store->remove(get_doc_id_key(id));
        store->remove(get_seq_id_key(seq_id));
    }
}

Option<std::string> Collection::remove(const std::string & id, const bool remove_from_store) {
    std::string seq_id_str;
    StoreStatus seq_id_status = store->get(get_doc_id_key(id), seq_id_str);

    if(seq_id_status == StoreStatus::NOT_FOUND) {
        return Option<std::string>(404, "Could not find a document with id: " + id);
    }

    if(seq_id_status == StoreStatus::ERROR) {
        return Option<std::string>(500, "Error while fetching the document.");
    }

    uint32_t seq_id = (uint32_t) std::stoul(seq_id_str);

    std::string parsed_document;
    StoreStatus doc_status = store->get(get_seq_id_key(seq_id), parsed_document);

    if(doc_status == StoreStatus::NOT_FOUND) {
        LOG(ERROR) << "Sequence ID exists, but document is missing for id: " << id;
        return Option<std::string>(404, "Could not find a document with id: " + id);
    }

    if(doc_status == StoreStatus::ERROR) {
        return Option<std::string>(500, "Error while fetching the document.");
    }

    nlohmann::json document;
    try {
        document = nlohmann::json::parse(parsed_document);
    } catch(...) {
        return Option<std::string>(500, "Error while parsing stored document.");
    }

    remove_document(document, seq_id, remove_from_store);
    return Option<std::string>(id);
}

Option<bool> Collection::remove_if_found(uint32_t seq_id, const bool remove_from_store) {
    std::string parsed_document;
    StoreStatus doc_status = store->get(get_seq_id_key(seq_id), parsed_document);

    if(doc_status == StoreStatus::NOT_FOUND) {
        return Option<bool>(false);
    }

    if(doc_status == StoreStatus::ERROR) {
        return Option<bool>(500, "Error while fetching the document with seq id: " +
                            std::to_string(seq_id));
    }

    nlohmann::json document;
    try {
        document = nlohmann::json::parse(parsed_document);
    } catch(...) {
        return Option<bool>(500, "Error while parsing stored document.");
    }

    remove_document(document, seq_id, remove_from_store);
    return Option<bool>(true);
}

Option<uint32_t> Collection::add_override(const override_t & override) {
    bool inserted = store->insert(Collection::get_override_key(name, override.id), override.to_json().dump());
    if(!inserted) {
        return Option<uint32_t>(500, "Error while storing the override on disk.");
    }

    std::unique_lock lock(mutex);
    overrides[override.id] = override;
    return Option<uint32_t>(200);
}

Option<uint32_t> Collection::remove_override(const std::string & id) {
    if(overrides.count(id) != 0) {
        bool removed = store->remove(Collection::get_override_key(name, id));
        if(!removed) {
            return Option<uint32_t>(500, "Error while deleting the override from disk.");
        }

        std::unique_lock lock(mutex);
        overrides.erase(id);
        return Option<uint32_t>(200);
    }

    return Option<uint32_t>(404, "Could not find that `id`.");
}

uint32_t Collection::get_seq_id_from_key(const std::string & key) {
    // last 4 bytes of the key would be the serialized version of the sequence id
    std::string serialized_seq_id = key.substr(key.length() - 4);
    return StringUtils::deserialize_uint32_t(serialized_seq_id);
}

std::string Collection::get_next_seq_id_key(const std::string & collection_name) {
    return std::string(COLLECTION_NEXT_SEQ_PREFIX) + "_" + collection_name;
}

std::string Collection::get_seq_id_key(uint32_t seq_id) const {
    // We can't simply do std::to_string() because we want to preserve the byte order.
    // & 0xFF masks all but the lowest eight bits.
    const std::string & serialized_id = StringUtils::serialize_uint32_t(seq_id);
    return get_seq_id_collection_prefix() + "_" + serialized_id;
}

std::string Collection::get_doc_id_key(const std::string & doc_id) const {
    return std::to_string(collection_id) + "_" + DOC_ID_PREFIX + "_" + doc_id;
}

std::string Collection::get_name() const {
    std::shared_lock lock(mutex);
    return name;
}

uint64_t Collection::get_created_at() const {
    return created_at.load();
}

size_t Collection::get_num_documents() const {
    return num_documents.load();
}

uint32_t Collection::get_collection_id() const {
    return collection_id.load();
}

Option<uint32_t> Collection::doc_id_to_seq_id(const std::string & doc_id) const {
    std::string seq_id_str;
    StoreStatus status = store->get(get_doc_id_key(doc_id), seq_id_str);
    if(status == StoreStatus::FOUND) {
        uint32_t seq_id = (uint32_t) std::stoi(seq_id_str);
        return Option<uint32_t>(seq_id);
    }

    if(status == StoreStatus::NOT_FOUND) {
        return Option<uint32_t>(404, "Not found.");
    }

    return Option<uint32_t>(500, "Error while fetching doc_id from store.");
}

std::vector<std::string> Collection::get_facet_fields() {
    std::shared_lock lock(mutex);

    std::vector<std::string> facet_fields_copy;
    for(auto it = search_schema.begin(); it != search_schema.end(); ++it) {
        if(it.value().facet) {
            facet_fields_copy.push_back(it.key());
        }
    }

    return facet_fields_copy;
}

std::vector<field> Collection::get_sort_fields() {
    std::shared_lock lock(mutex);

    std::vector<field> sort_fields_copy;
    for(auto it = search_schema.begin(); it != search_schema.end(); ++it) {
        if(it.value().sort) {
            sort_fields_copy.push_back(it.value());
        }
    }

    return sort_fields_copy;
}

std::vector<field> Collection::get_fields() {
    std::shared_lock lock(mutex);
    return fields;
}

std::unordered_map<std::string, field> Collection::get_dynamic_fields() {
    std::shared_lock lock(mutex);
    return dynamic_fields;
}

tsl::htrie_map<char, field> Collection::get_schema() {
    std::shared_lock lock(mutex);
    return search_schema;
};

tsl::htrie_map<char, field> Collection::get_nested_fields() {
    std::shared_lock lock(mutex);
    return nested_fields;
};

std::string Collection::get_meta_key(const std::string & collection_name) {
    return std::string(COLLECTION_META_PREFIX) + "_" + collection_name;
}

std::string Collection::get_override_key(const std::string & collection_name, const std::string & override_id) {
    return std::string(COLLECTION_OVERRIDE_PREFIX) + "_" + collection_name + "_" + override_id;
}

std::string Collection::get_seq_id_collection_prefix() const {
    return std::to_string(collection_id) + "_" + std::string(SEQ_ID_PREFIX);
}

std::string Collection::get_default_sorting_field() {
    std::shared_lock lock(mutex);
    return default_sorting_field;
}

Option<bool> Collection::get_document_from_store(const uint32_t& seq_id,
                                                 nlohmann::json& document, bool raw_doc) const {
    return get_document_from_store(get_seq_id_key(seq_id), document, raw_doc);
}

Option<bool> Collection::get_document_from_store(const std::string &seq_id_key,
                                                 nlohmann::json& document, bool raw_doc) const {
    std::string json_doc_str;
    StoreStatus json_doc_status = store->get(seq_id_key, json_doc_str);

    if(json_doc_status != StoreStatus::FOUND) {
        const std::string& seq_id = std::to_string(get_seq_id_from_key(seq_id_key));
        return Option<bool>(500, "Could not locate the JSON document for sequence ID: " + seq_id);
    }

    try {
        document = nlohmann::json::parse(json_doc_str);
    } catch(...) {
        return Option<bool>(500, "Error while parsing stored document with sequence ID: " + seq_id_key);
    }

    if(!raw_doc && enable_nested_fields) {
        std::vector<field> flattened_fields;
        field::flatten_doc(document, nested_fields, true, flattened_fields);
    }

    return Option<bool>(true);
}

const Index* Collection::_get_index() const {
    return index;
}

Option<bool> Collection::parse_pinned_hits(const std::string& pinned_hits_str,
                                           std::map<size_t, std::vector<std::string>>& pinned_hits) {
    if(!pinned_hits_str.empty()) {
        std::vector<std::string> pinned_hits_strs;
        StringUtils::split(pinned_hits_str, pinned_hits_strs, ",");

        for(const std::string & pinned_hits_part: pinned_hits_strs) {
            std::vector<std::string> expression_parts;
            int64_t index = pinned_hits_part.size() - 1;
            while(index >= 0 && pinned_hits_part[index] != ':') {
                index--;
            }

            if(index == 0) {
                return Option<bool>(400, "Pinned hits are not in expected format.");
            }

            std::string pinned_id = pinned_hits_part.substr(0, index);
            std::string pinned_pos = pinned_hits_part.substr(index+1);

            if(!StringUtils::is_positive_integer(pinned_pos)) {
                return Option<bool>(400, "Pinned hits are not in expected format.");
            }

            int position = std::stoi(pinned_pos);
            if(position == 0) {
                return Option<bool>(400, "Pinned hits must start from position 1.");
            }

            pinned_hits[position].emplace_back(pinned_id);
        }
    }

    return Option<bool>(true);
}

Option<bool> Collection::add_synonym(const nlohmann::json& syn_json) {
    std::shared_lock lock(mutex);
    synonym_t synonym;
    Option<bool> syn_op = synonym_t::parse(syn_json, synonym);

    if(!syn_op.ok()) {
        return syn_op;
    }

    return synonym_index->add_synonym(name, synonym);
}

bool Collection::get_synonym(const std::string& id, synonym_t& synonym) {
    std::shared_lock lock(mutex);
    return synonym_index->get_synonym(id, synonym);
}

Option<bool> Collection::remove_synonym(const std::string &id) {
    std::shared_lock lock(mutex);
    return synonym_index->remove_synonym(name, id);
}

void Collection::synonym_reduction(const std::vector<std::string>& tokens,
                                     std::vector<std::vector<std::string>>& results) const {
    std::shared_lock lock(mutex);
    return synonym_index->synonym_reduction(tokens, results);
}

spp::sparse_hash_map<std::string, synonym_t> Collection::get_synonyms() {
    std::shared_lock lock(mutex);
    return synonym_index->get_synonyms();
}

SynonymIndex* Collection::get_synonym_index() {
    return synonym_index;
}

Option<bool> Collection::persist_collection_meta() {
    // first compact nested fields (to keep only parents of expanded children)
    field::compact_nested_fields(nested_fields);

    std::string coll_meta_json;
    StoreStatus status = store->get(Collection::get_meta_key(name), coll_meta_json);

    if(status != StoreStatus::FOUND) {
        return Option<bool>(500, "Could not fetch collection meta from store.");
    }

    nlohmann::json collection_meta;

    try {
        collection_meta = nlohmann::json::parse(coll_meta_json);
    } catch(...) {
        return Option<bool>(500, "Unable to parse collection meta.");
    }

    nlohmann::json fields_json = nlohmann::json::array();
    Option<bool> fields_json_op = field::fields_to_json_fields(fields, default_sorting_field, fields_json);

    if(!fields_json_op.ok()) {
        return Option<bool>(fields_json_op.code(), fields_json_op.error());
    }

    collection_meta[COLLECTION_SEARCH_FIELDS_KEY] = fields_json;
    collection_meta[Collection::COLLECTION_DEFAULT_SORTING_FIELD_KEY] = default_sorting_field;
    collection_meta[Collection::COLLECTION_FALLBACK_FIELD_TYPE] = fallback_field_type;

    bool persisted = store->insert(Collection::get_meta_key(name), collection_meta.dump());
    if(!persisted) {
        return Option<bool>(500, "Could not persist collection meta to store.");
    }

    return Option<bool>(true);
}

Option<bool> Collection::batch_alter_data(const std::vector<field>& alter_fields,
                                          const std::vector<field>& del_fields,
                                          const std::string& this_fallback_field_type) {
    // Update schema with additions (deletions can only be made later)
    std::vector<field> new_fields;
    tsl::htrie_map<char, field> schema_additions;

    std::vector<std::string> nested_field_names;

    for(auto& f: alter_fields) {
        if(f.name == ".*") {
            fields.push_back(f);
            continue;
        }

        if(f.is_dynamic()) {
            dynamic_fields.emplace(f.name, f);
        } else {
            schema_additions.emplace(f.name, f);
            search_schema.emplace(f.name, f);
            new_fields.push_back(f);
        }

        if(f.nested) {
            nested_fields.emplace(f.name, f);
            nested_field_names.push_back(f.name);
        }

        fields.push_back(f);
    }

    index->refresh_schemas(new_fields, {});

    field::compact_nested_fields(nested_fields);

    // Now, we can index existing data onto the updated schema
    const std::string seq_id_prefix = get_seq_id_collection_prefix();
    std::string upper_bound_key = get_seq_id_collection_prefix() + "`";  // cannot inline this
    rocksdb::Slice upper_bound(upper_bound_key);

    rocksdb::Iterator* iter = store->scan(seq_id_prefix, &upper_bound);
    std::unique_ptr<rocksdb::Iterator> iter_guard(iter);

    size_t num_found_docs = 0;
    std::vector<index_record> iter_batch;
    const size_t index_batch_size = 1000;

    auto begin = std::chrono::high_resolution_clock::now();

    while(iter->Valid() && iter->key().starts_with(seq_id_prefix)) {
        num_found_docs++;
        const uint32_t seq_id = Collection::get_seq_id_from_key(iter->key().ToString());

        nlohmann::json document;

        try {
            document = nlohmann::json::parse(iter->value().ToString());
        } catch(const std::exception& e) {
            return Option<bool>(400, "Bad JSON in document: " + document.dump(-1, ' ', false,
                                                                                nlohmann::detail::error_handler_t::ignore));
        }

        if(enable_nested_fields) {
            std::vector<field> flattened_fields;
            field::flatten_doc(document, nested_fields, true, flattened_fields);
        }

        index_record record(num_found_docs, seq_id, document, index_operation_t::CREATE, DIRTY_VALUES::REJECT);
        iter_batch.emplace_back(std::move(record));

        // Peek and check for last record right here so that we handle batched indexing correctly
        // Without doing this, the "last batch" would have to be indexed outside the loop.
        iter->Next();
        bool last_record = !(iter->Valid() && iter->key().starts_with(seq_id_prefix));

        if(num_found_docs % index_batch_size == 0 || last_record) {
            // put delete first because a field could be deleted and added in the same change set
            if(!del_fields.empty()) {
                for(auto& rec: iter_batch) {
                    index->remove(seq_id, rec.doc, del_fields, true);
                }
            }

            Index::batch_memory_index(index, iter_batch, default_sorting_field, schema_additions,
                                      fallback_field_type, token_separators, symbols_to_index, true);

            iter_batch.clear();
        }

        if(num_found_docs % ((1 << 14)) == 0) {
            // having a cheaper higher layer check to prevent checking clock too often
            auto time_elapsed = std::chrono::duration_cast<std::chrono::seconds>(
                    std::chrono::high_resolution_clock::now() - begin).count();

            if(time_elapsed > 30) {
                begin = std::chrono::high_resolution_clock::now();
                LOG(INFO) << "Altered " << num_found_docs << " so far.";
            }
        }
    }

    LOG(INFO) << "Finished altering " << num_found_docs << " document(s).";

    for(auto& del_field: del_fields) {
        search_schema.erase(del_field.name);
        auto new_end = std::remove_if(fields.begin(), fields.end(), [&del_field](const field& f) {
            return f.name == del_field.name;
        });

        fields.erase(new_end, fields.end());

        if(del_field.is_dynamic()) {
            dynamic_fields.erase(del_field.name);
        }

        if(del_field.nested) {
            nested_fields.erase(del_field.name);
        }

        if(del_field.name == ".*") {
            fallback_field_type = "";
        }

        if(del_field.name == default_sorting_field) {
            default_sorting_field = "";
        }
    }

    index->refresh_schemas({}, del_fields);

    auto persist_op = persist_collection_meta();
    if(!persist_op.ok()) {
        return persist_op;
    }

    return Option<bool>(true);
}

Option<bool> Collection::alter(nlohmann::json& alter_payload) {
    std::unique_lock lock(mutex);

    // Validate that all stored documents are compatible with the proposed schema changes.
    std::vector<field> del_fields;
    std::vector<field> addition_fields;
    std::vector<field> reindex_fields;

    std::string this_fallback_field_type;

    auto validate_op = validate_alter_payload(alter_payload, addition_fields, reindex_fields,
                                              del_fields, this_fallback_field_type);
    if(!validate_op.ok()) {
        return validate_op;
    }

    if(!this_fallback_field_type.empty() && !fallback_field_type.empty()) {
        return Option<bool>(400, "The schema already contains a `.*` field.");
    }

    if(!this_fallback_field_type.empty() && fallback_field_type.empty()) {
        fallback_field_type = this_fallback_field_type;
    }

    LOG(INFO) << "Alter payload validation is successful...";
    if(!reindex_fields.empty()) {
        LOG(INFO) << "Processing field additions and deletions first...";
    }

    auto batch_alter_op = batch_alter_data(addition_fields, del_fields, fallback_field_type);
    if(!batch_alter_op.ok()) {
        return batch_alter_op;
    }

    if(!reindex_fields.empty()) {
        LOG(INFO) << "Processing field modifications now...";
        batch_alter_op = batch_alter_data(reindex_fields, {}, fallback_field_type);
        if(!batch_alter_op.ok()) {
            return batch_alter_op;
        }
    }

    return Option<bool>(true);
}

void Collection::remove_flat_fields(nlohmann::json& document) {
    if(document.count(".flat") != 0) {
        for(const auto& flat_key: document[".flat"].get<std::vector<std::string>>()) {
            document.erase(flat_key);
        }
        document.erase(".flat");
    }
}

void Collection::prune_doc(nlohmann::json& doc,
                           const tsl::htrie_set<char>& include_names,
                           const tsl::htrie_set<char>& exclude_names,
                           const std::string& parent_name, size_t depth) {
    // doc can only be an object
    auto it = doc.begin();
    while(it != doc.end()) {
        std::string nested_name = parent_name + (parent_name.empty() ? it.key() : "." + it.key());

        //LOG(INFO) << "it.key(): " << it.key() << ", nested_name: " << nested_name;

        // use prefix lookup to prune non-matching sub-trees early
        auto prefix_it = include_names.equal_prefix_range(nested_name);
        if(!include_names.empty() && prefix_it.first == prefix_it.second) {
            // prefix not found in allowed list of highlight field names, so can trim early
            it = doc.erase(it);
            continue ;
        }

        if(exclude_names.count(nested_name) != 0) {
            it = doc.erase(it);
            continue ;
        }

        if(exclude_names.empty() && !include_names.empty() && include_names.count(nested_name) != 0) {
            // without exclusions, we can pick the sub-tree early if parent name is found in include names
            it++;
            continue;
        }

        if(it.value().is_object()) {
            bool is_orig_empty = it.value().empty();
            prune_doc(it.value(), include_names, exclude_names, nested_name, depth+1);
            if(!is_orig_empty && it.value().empty()) {
                it = doc.erase(it);
            } else {
                it++;
            }

            continue;
        }

        else if(it.value().is_array()) {
            bool orig_array_empty = it.value().empty();
            bool primitive_array = true;
            auto arr_it = it.value().begin();
            while(arr_it != it.value().end()) {
                // NOTE: we will not support array of array of nested objects
                primitive_array = primitive_array && !arr_it.value().is_object();
                if(arr_it.value().is_object()) {
                    bool orig_ele_empty = arr_it.value().empty();
                    prune_doc(arr_it.value(), include_names, exclude_names, nested_name, depth+1);
                    // don't remove empty array objects to help frontend
                }

                arr_it++;
            }

            if(!orig_array_empty && it.value().empty()) {
                // only drop field if array became empty because of pruning (and not empty already)
                it = doc.erase(it);
                continue;
            }

            if(!primitive_array) {
                it++;
                continue;
            }
        }

        if(!include_names.empty() && include_names.count(nested_name) == 0) {
            // at this point, name should match fully, otherwise we should erase the value
            it = doc.erase(it);
            continue;
        }

        it++;
    }
}

Option<bool> Collection::validate_alter_payload(nlohmann::json& schema_changes,
                                                std::vector<field>& addition_fields,
                                                std::vector<field>& reindex_fields,
                                                std::vector<field>& del_fields,
                                                std::string& fallback_field_type) {
    if(!schema_changes.is_object()) {
        return Option<bool>(400, "Bad JSON.");
    }

    if(schema_changes.size() != 1) {
        return Option<bool>(400, "Only `fields` can be updated at the moment.");
    }

    const std::string err_msg = "The `fields` value should be an array of objects containing "
                                "the field `name` and other properties.";

    if(!schema_changes.contains("fields") || !schema_changes["fields"].is_array() || schema_changes["fields"].empty()) {
        return Option<bool>(400, err_msg);
    }

    // basic validation of fields
    std::vector<field> diff_fields;
    tsl::htrie_map<char, field> updated_search_schema = search_schema;
    tsl::htrie_map<char, field> updated_nested_fields = nested_fields;
    size_t num_auto_detect_fields = 0;

    // since fields can be deleted and added in the same change set,
    // we will first do a pass at basic validations and pick out fields to be deleted
    std::set<std::string> delete_field_names;

    // ensure that drop values are at the top: required for drop+add use case
    std::sort(schema_changes["fields"].begin(), schema_changes["fields"].end(),
              [](nlohmann::json& a, nlohmann::json& b) {
                    return a.contains("drop") > b.contains("drop");
              });

    for(const auto& kv: schema_changes["fields"].items()) {
        if (!kv.value().is_object()) {
            return Option<bool>(400, err_msg);
        }

        if (!kv.value().contains("name")) {
            return Option<bool>(400, err_msg);
        }

        const std::string& field_name = kv.value()["name"].get<std::string>();

        if(field_name == "id") {
            return Option<bool>(400, "Field `" + field_name + "` cannot be altered.");
        }

        if(kv.value().contains("drop")) {
            delete_field_names.insert(field_name);
        }
    }

    std::unordered_map<std::string, field> new_dynamic_fields;

    for(const auto& kv: schema_changes["fields"].items()) {
        const std::string& field_name = kv.value()["name"].get<std::string>();
        const auto& field_it = search_schema.find(field_name);
        auto found_field = (field_it != search_schema.end());

        auto dyn_field_it = dynamic_fields.find(field_name);
        auto found_dyn_field = (dyn_field_it != dynamic_fields.end());

        if(kv.value().contains("drop")) {
            if(!kv.value()["drop"].is_boolean() || !kv.value()["drop"].get<bool>()) {
                return Option<bool>(400, "Field `" + field_name + "` must have a drop value of `true`.");
            }

            if(field_name == ".*") {
                del_fields.emplace_back(".*", field_types::AUTO, false);
                continue;
            }

            if(!found_field && !found_dyn_field) {
                return Option<bool>(400, "Field `" + field_name + "` is not part of collection schema.");
            }

            if(found_field) {
                del_fields.push_back(field_it.value());
                updated_search_schema.erase(field_it.key());
                updated_nested_fields.erase(field_it.key());

                // should also remove children if the field being dropped is an object
                if(field_it.value().nested && enable_nested_fields) {
                    auto prefix_it = search_schema.equal_prefix_range(field_name);
                    for(auto prefix_kv = prefix_it.first; prefix_kv != prefix_it.second; ++prefix_kv) {
                        bool exact_key_match = (prefix_kv.key().size() == field_name.size());
                        if(!exact_key_match) {
                            del_fields.push_back(prefix_kv.value());
                            updated_search_schema.erase(prefix_kv.key());
                            updated_nested_fields.erase(prefix_kv.key());
                        }
                    }
                }
            }

            // NOTE: fields with type "auto" or "string*" will exist in both `search_schema` and `dynamic_fields`
            if(found_dyn_field) {
                del_fields.push_back(dyn_field_it->second);
                // we will also have to resolve the actual field names which match the dynamic field pattern
                for(auto& a_field: search_schema) {
                    if(std::regex_match(a_field.name, std::regex(dyn_field_it->first))) {
                        del_fields.push_back(a_field);
                        // if schema contains explicit fields that match dynamic field that're going to be removed,
                        // we will have to remove them from the schema so that validation can occur properly
                        updated_search_schema.erase(a_field.name);
                    }
                }
            }
        } else {
            // add or update existing field
            auto is_addition = (!found_field && !found_dyn_field);
            auto is_reindex = (delete_field_names.count(field_name) != 0);

            if(is_addition && is_reindex) {
                return Option<bool>(400, "Field `" + field_name +
                                    "` cannot be added and deleted at the same time.");
            }

            if(is_addition || is_reindex) {
                // must validate fields
                auto parse_op = field::json_field_to_field(enable_nested_fields, kv.value(), diff_fields,
                                                           fallback_field_type, num_auto_detect_fields);
                if (!parse_op.ok()) {
                    return parse_op;
                }

                const auto& f = diff_fields.back();

                if(f.is_dynamic()) {
                    new_dynamic_fields[f.name] = f;
                } else {
                    updated_search_schema[f.name] = f;
                }

                if(is_reindex) {
                    reindex_fields.push_back(f);
                } else {
                    addition_fields.push_back(f);
                }

                if(f.nested && enable_nested_fields) {
                    updated_nested_fields.emplace(f.name, f);

                    // should also add children if the field is an object
                    auto prefix_it = search_schema.equal_prefix_range(field_name);
                    for(auto prefix_kv = prefix_it.first; prefix_kv != prefix_it.second; ++prefix_kv) {
                        bool exact_key_match = (prefix_kv.key().size() == field_name.size());
                        if(!exact_key_match) {
                            updated_search_schema.emplace(prefix_kv.key(), prefix_kv.value());
                            updated_nested_fields.emplace(prefix_kv.key(), prefix_kv.value());

                            if(is_reindex) {
                                reindex_fields.push_back(prefix_kv.value());
                            } else {
                                addition_fields.push_back(prefix_kv.value());
                            }
                        }
                    }
                }

            } else {
                // partial update is not supported for now
                return Option<bool>(400, "Field `" + field_name + "` is already part of the schema: To "
                                         "change this field, drop it first before adding it back to the schema.");
            }
        }
    }

    if(num_auto_detect_fields > 1) {
        return Option<bool>(400, "There can be only one field named `.*`.");
    }

    // data validations: here we ensure that already stored data is compatible with requested schema changes
    const std::string seq_id_prefix = get_seq_id_collection_prefix();
    std::string upper_bound_key = get_seq_id_collection_prefix() + "`";  // cannot inline this
    rocksdb::Slice upper_bound(upper_bound_key);

    rocksdb::Iterator* iter = store->scan(seq_id_prefix, &upper_bound);
    std::unique_ptr<rocksdb::Iterator> iter_guard(iter);

    size_t num_found_docs = 0;
    auto begin = std::chrono::high_resolution_clock::now();

    while(iter->Valid() && iter->key().starts_with(seq_id_prefix)) {
        num_found_docs++;
        const uint32_t seq_id = Collection::get_seq_id_from_key(iter->key().ToString());
        nlohmann::json document;

        try {
            document = nlohmann::json::parse(iter->value().ToString());
        } catch(const std::exception& e) {
            return Option<bool>(400, "Bad JSON in document: " + document.dump(-1, ' ', false,
                                                                                nlohmann::detail::error_handler_t::ignore));
        }

        if(!fallback_field_type.empty() || !new_dynamic_fields.empty() || !updated_nested_fields.empty()) {
            std::vector<field> new_fields;
            Option<bool> new_fields_op = detect_new_fields(document, DIRTY_VALUES::DROP,
                                                           updated_search_schema, new_dynamic_fields,
                                                           updated_nested_fields,
                                                           fallback_field_type, false,
                                                           new_fields,
                                                           enable_nested_fields);
            if(!new_fields_op.ok()) {
                return new_fields_op;
            }

            for(auto& new_field: new_fields) {
                if(updated_search_schema.find(new_field.name) == updated_search_schema.end()) {
                    reindex_fields.push_back(new_field);
                    updated_search_schema[new_field.name] = new_field;
                    if(new_field.nested) {
                        updated_nested_fields[new_field.name] = new_field;
                    }
                }
            }
        }

        // validate existing data on disk for compatibility via updated_search_schema
        auto validate_op = Index::validate_index_in_memory(document, seq_id, default_sorting_field,
                                                           updated_search_schema,
                                                           index_operation_t::CREATE,
                                                           fallback_field_type,
                                                           DIRTY_VALUES::REJECT);
        if(!validate_op.ok()) {
            std::string err_message = validate_op.error();

            // we've to message the error message to suite the schema alter context
            if(err_message.find("but is not found in the document.") != std::string::npos) {
                // missing field
                err_message.pop_back(); // delete trailing dot
                err_message += "s already present in the collection. If you still want to add this field, "
                               "set it as `optional: true`.";
                return Option<bool>(validate_op.code(), err_message);
            }

            else if(err_message.find("must be") != std::string::npos) {
                // type of an already stored document conflicts with new schema
                std::string type_error = "Schema change is incompatible with the type of documents already stored "
                                         "in this collection.";
                std::vector<std::string> err_parts;
                StringUtils::split(err_message, err_parts, "must be");
                if(err_parts.size() == 2) {
                    err_parts[0][0] = std::tolower(err_parts[0][0]);
                    type_error += " Existing data for " + err_parts[0] + " cannot be coerced into " + err_parts[1];
                }

                return Option<bool>(validate_op.code(), type_error);
            }

            else {
                std::string schema_err = "Schema change is incompatible with the type of documents already stored "
                                         "in this collection. error: " + validate_op.error();
                return Option<bool>(validate_op.code(), schema_err);
            }
        }

        if(num_found_docs % ((1 << 14)) == 0) {
            // having a cheaper higher layer check to prevent checking clock too often
            auto time_elapsed = std::chrono::duration_cast<std::chrono::seconds>(
                    std::chrono::high_resolution_clock::now() - begin).count();

            if(time_elapsed > 30) {
                begin = std::chrono::high_resolution_clock::now();
                LOG(INFO) << "Verified " << num_found_docs << " so far.";
            }
        }

        iter->Next();
    }

    return Option<bool>(true);
}

Option<bool> Collection::resolve_field_type(field& new_field,
                                            nlohmann::detail::iter_impl<nlohmann::basic_json<>>& kv,
                                            nlohmann::json& document,
                                            const DIRTY_VALUES& dirty_values,
                                            const bool found_dynamic_field,
                                            const std::string& fallback_field_type,
                                            const bool enable_nested_fields,
                                            std::vector<field>& new_fields) {
    if(!new_field.index) {
        return Option<bool>(true);
    }

    // Type detection scenarios:
    // a) Not a dynamic field + fallback type is explicit: use fallback type
    // b) Dynamic field + type is explicit: use explicit type
    // c) Not a dynamic field + fallback type is auto: detect and assign type
    // d) Dynamic field + type is auto: detect and assign type
    // e) Not a dynamic field + fallback type is string*: map to string/string[]
    // f) Dynamic field + type is string*: map to string/string[]

    const std::string& test_field_type = found_dynamic_field ? new_field.type : fallback_field_type;

    if(test_field_type == field_types::AUTO || field_types::is_string_or_array(test_field_type)) {
        if(kv.key() == ".*") {
            return Option<bool>(true);
        }

        std::string field_type;
        bool parseable = field::get_type(kv.value(), field_type);
        if(!parseable) {

            if(kv.value().is_null() && new_field.optional) {
                // null values are allowed only if field is optional
                kv = document.erase(kv);
                return Option<bool>(false);
            }

            if(kv.value().is_object()) {
                return Option<bool>(true);
            }

            if(kv.value().is_array() && kv.value().empty()) {
                return Option<bool>(true);
            }

            if(dirty_values == DIRTY_VALUES::REJECT || dirty_values == DIRTY_VALUES::COERCE_OR_REJECT) {
                return Option<bool>(400, "Type of field `" + kv.key() + "` is invalid.");
            } else {
                // DROP or COERCE_OR_DROP
                kv = document.erase(kv);
                return Option<bool>(false);
            }
        }

        if(test_field_type == field_types::AUTO) {
            new_field.type = field_type;
            if(new_field.is_object()) {
                new_field.nested = true;
            }
        } else {
            if (kv.value().is_array()) {
                new_field.type = field_types::STRING_ARRAY;
            } else {
                new_field.type = field_types::STRING;
            }
        }
    }

    else {
        new_field.type = test_field_type;
    }

    if (new_field.is_num_sort_field()) {
        // only numerical fields are added to sort index in dynamic type detection
        new_field.sort = true;
    }

    if(enable_nested_fields || !new_field.nested) {
        // only detect nested field if it is enabled explicitly
        new_fields.emplace_back(new_field);
    }

    return Option<bool>(true);
}

Option<bool> Collection::detect_new_fields(nlohmann::json& document,
                                           const DIRTY_VALUES& dirty_values,
                                           const tsl::htrie_map<char, field>& schema,
                                           const std::unordered_map<std::string, field>& dyn_fields,
                                           tsl::htrie_map<char, field>& nested_fields,
                                           const std::string& fallback_field_type,
                                           bool is_update,
                                           std::vector<field>& new_fields,
                                           const bool enable_nested_fields) {

    auto kv = document.begin();
    while(kv != document.end()) {
        // we will not index the special "id" key
        if (schema.count(kv.key()) == 0 && kv.key() != "id") {
            const std::string &fname = kv.key();
            field new_field(fname, field_types::STRING, false, true);
            bool found_dynamic_field = false;
            bool skip_field = false;

            // check against dynamic field definitions
            for(auto dyn_field_it = dyn_fields.begin(); dyn_field_it != dyn_fields.end(); dyn_field_it++) {
                auto& dynamic_field = dyn_field_it->second;

                if(std::regex_match (kv.key(), std::regex(dynamic_field.name))) {
                    // unless the field is auto or string*, ignore field name matching regexp pattern
                    if(kv.key() == dynamic_field.name && !dynamic_field.is_auto() &&
                       !dynamic_field.is_string_star()) {
                        skip_field = true;
                        break;
                    }

                    // to prevent confusion we also disallow dynamic field names that contain ".*"
                    if((kv.key() != ".*" && kv.key().find(".*") != std::string::npos)) {
                        skip_field = true;
                        break;
                    }

                    new_field = dynamic_field;
                    new_field.name = fname;
                    found_dynamic_field = true;
                    break;
                }
            }

            if(skip_field) {
                kv++;
                continue;
            }

            if(!found_dynamic_field && fallback_field_type.empty()) {
                // we will not auto detect schema for non-dynamic fields if auto detection is not enabled
                kv++;
                continue;
            }

            auto add_op = resolve_field_type(new_field, kv, document, dirty_values, found_dynamic_field,
                                             fallback_field_type, enable_nested_fields, new_fields);
            if(!add_op.ok()) {
                return add_op;
            }

            bool increment_iter = add_op.get();
            if(!increment_iter) {
                continue;
            }
        }

        kv++;
    }

    if(enable_nested_fields) {
        for(auto& new_field: new_fields) {
            if(new_field.nested) {
                nested_fields.emplace(new_field.name, new_field);
            }
        }

        return field::flatten_doc(document, nested_fields, is_update, new_fields);
    }

    return Option<bool>(true);
}

Index* Collection::init_index() {
    for(const field& field: fields) {
        if(field.is_dynamic()) {
            // regexp fields and fields with auto type are treated as dynamic fields
            dynamic_fields.emplace(field.name, field);
            continue;
        }

        if(field.name == ".*") {
            continue;
        }

        search_schema.emplace(field.name, field);

        if(field.nested) {
            nested_fields.emplace(field.name, field);
        }
    }

    field::compact_nested_fields(nested_fields);

    synonym_index = new SynonymIndex(store);

    return new Index(name+std::to_string(0),
                     collection_id,
                     store,
                     synonym_index,
                     CollectionManager::get_instance().get_thread_pool(),
                     search_schema,
                     symbols_to_index, token_separators);
}

DIRTY_VALUES Collection::parse_dirty_values_option(std::string& dirty_values) const {
    std::shared_lock lock(mutex);

    StringUtils::toupper(dirty_values);
    auto dirty_values_op = magic_enum::enum_cast<DIRTY_VALUES>(dirty_values);
    DIRTY_VALUES dirty_values_action;

    if(dirty_values_op.has_value()) {
        dirty_values_action = dirty_values_op.value();
    } else {
        dirty_values_action = (fallback_field_type.empty() && dynamic_fields.empty()) ?
                              DIRTY_VALUES::REJECT : DIRTY_VALUES::COERCE_OR_REJECT;
    }

    return dirty_values_action;
}

std::vector<char> Collection::to_char_array(const std::vector<std::string>& strings) {
    std::vector<char> vec;
    for(const auto& s: strings) {
        if(s.length() == 1) {
            vec.push_back(s[0]);
        }
    }

    return vec;
}

std::vector<char> Collection::get_symbols_to_index() {
    return symbols_to_index;
}

std::vector<char> Collection::get_token_separators() {
    return token_separators;
}

std::string Collection::get_fallback_field_type() {
    return fallback_field_type;
}

bool Collection::get_enable_nested_fields() {
    return enable_nested_fields;
}

Option<bool> Collection::parse_facet(const std::string& facet_field, std::vector<facet>& facets) const{
   const std::regex base_pattern(".+\\(.*\\)");
   const std::regex range_pattern("[[a-zA-Z]+:\\[([0-9]+)\\, ([0-9]+)\\]");
   
   if(facet_field.find(":") != std::string::npos) { //range based facet
        if(!std::regex_match(facet_field, base_pattern)){
            std::string error = "Facet range value is not valid.";
            return Option<bool>(400, error);
        }

        auto startpos = facet_field.find("(");
        auto field_name = facet_field.substr(0, startpos);

        if(search_schema.count(field_name) == 0) {
            std::string error = "Could not find a facet field named `" + field_name + "` in the schema.";
            return Option<bool>(404, error);
        }

        const field& a_field = search_schema.at(field_name);

        if(!a_field.is_int32() && !a_field.is_int64()){
            std::string error = "Range facet is restricted to only int32 and int64 fields.";
            return Option<bool>(400, error);
        }

        facet a_facet(field_name);

        //starting after "(" and excluding ")"
        auto range_string = std::string(facet_field.begin() + startpos + 1, facet_field.end() - 1);

        //split the ranges
        std::vector<std::string> result;
        startpos = 0;
        int index=0;
        int commaFound = 0, rangeFound = 0;
        bool range_open=false;
        while(index < range_string.size()){
            if(range_string[index] == ']'){
                if(range_open == true){
                    std::string range = range_string.substr(startpos, index + 1 - startpos);
                    range=StringUtils::trim(range);
                    result.emplace_back(range);
                    rangeFound++;
                    range_open=false;
                }
                else{
                    result.clear();
                    break;
                }
            }
            else if(range_string[index] == ',' && range_open == false){
                startpos = index+1;
                commaFound++;
            }
            else if(range_string[index] == '['){
                if((commaFound == rangeFound) && range_open==false){
                    range_open=true;
                }
                else{
                    result.clear();
                    break;
                }
            }

            index++;
        }

        if((result.empty()) || (range_open==true)){
            std::string error = "Error splitting the facet range values.";
            return Option<bool>(400, error);
        }

        std::vector<std::tuple<int64_t, int64_t, std::string>> tupVec;

        auto& range_map = a_facet.facet_range_map;
        for(const auto& range : result){
            //validate each range syntax
            if(!std::regex_match(range, range_pattern)){
                std::string error = "Facet range value is not valid.";
                return Option<bool>(400, error);
            }

            auto pos1 = range.find(":");
            std::string range_val = range.substr(0, pos1);

            auto pos2 = range.find(",");
            auto pos3 = range.find("]");

            int64_t lower_range = std::stoll(range.substr(pos1 + 2, pos2));
            int64_t upper_range = std::stoll(range.substr(pos2 + 1, pos3));

            tupVec.emplace_back(std::make_tuple(lower_range, upper_range, range_val));
        }

        //sort the range values so that we can check continuity
        sort(tupVec.begin(), tupVec.end());

        for(const auto& tup : tupVec){

            int64_t lower_range = std::get<0>(tup);
            int64_t upper_range = std::get<1>(tup);
            std::string range_val = std::get<2>(tup);
            //check if ranges are continous or not
            if((!range_map.empty()) && (range_map.find(lower_range)== range_map.end())){
                std::string error = "Ranges in range facet syntax should be continous.";
                return Option<bool>(400, error);
            }

            range_map[upper_range] =  range_val;
        }

        a_facet.is_range_query = true;

        facets.emplace_back(std::move(a_facet));
    } else if (facet_field.find('*') != std::string::npos) { // Wildcard
       if (facet_field[facet_field.size() - 1] != '*') {
           return Option<bool>(404, "Only prefix matching with a wildcard is allowed.");
       }

        // Trim * from the end.
        auto prefix = facet_field.substr(0, facet_field.size() - 1);
        auto pair = search_schema.equal_prefix_range(prefix);

        if(pair.first == pair.second) {
            // not found
            std::string error = "Could not find a facet field for `" + facet_field + "` in the schema.";
            return Option<bool>(404, error);
        }

        // Collect the fields that match the prefix and are marked as facet.
        for (auto field = pair.first; field != pair.second; field++) {
            if (field->facet) {
                facets.emplace_back(facet(field->name));
                facets.back().is_wildcard_match = true;
            }
        }
   } else {
        // normal facet
       if(search_schema.count(facet_field) == 0 || !search_schema.at(facet_field).facet) {
           std::string error = "Could not find a facet field named `" + facet_field + "` in the schema.";
           return Option<bool>(404, error);
       }
       facets.emplace_back(facet(facet_field));
    }

    return Option<bool>(true);
}

Option<bool> Collection::populate_include_exclude_fields(const spp::sparse_hash_set<std::string>& include_fields,
                                                         const spp::sparse_hash_set<std::string>& exclude_fields,
                                                         tsl::htrie_set<char>& include_fields_full,
                                                         tsl::htrie_set<char>& exclude_fields_full) const {

    std::vector<std::string> include_fields_vec;
    std::vector<std::string> exclude_fields_vec;

    for(auto& f_name: include_fields) {
        auto field_op = extract_field_name(f_name, search_schema, include_fields_vec, false, enable_nested_fields);
        if(!field_op.ok()) {
            if(field_op.code() == 404) {
                // field need not be part of schema to be included (could be a stored value in the doc)
                include_fields_vec.push_back(f_name);
                continue;
            }
            return Option<bool>(field_op.code(), field_op.error());
        }
    }

    for(auto& f_name: exclude_fields) {
        if(f_name == "out_of") {
            // `out_of` is strictly a meta-field, but we handle it since it's useful
            continue;
        }

        auto field_op = extract_field_name(f_name, search_schema, exclude_fields_vec, false, enable_nested_fields);
        if(!field_op.ok()) {
            if(field_op.code() == 404) {
                // field need not be part of schema to be excluded (could be a stored value in the doc)
                exclude_fields_vec.push_back(f_name);
                continue;
            }
            return Option<bool>(field_op.code(), field_op.error());
        }
    }

    for(auto& f_name: include_fields_vec) {
        include_fields_full.insert(f_name);
    }

    for(auto& f_name: exclude_fields_vec) {
        exclude_fields_full.insert(f_name);
    }

    return Option<bool>(true);
}

Option<bool> Collection::populate_include_exclude_fields_lk(const spp::sparse_hash_set<std::string>& include_fields,
                                                            const spp::sparse_hash_set<std::string>& exclude_fields,
                                                            tsl::htrie_set<char>& include_fields_full,
                                                            tsl::htrie_set<char>& exclude_fields_full) const {
    std::shared_lock lock(mutex);
    return populate_include_exclude_fields(include_fields, exclude_fields, include_fields_full, exclude_fields_full);
}<|MERGE_RESOLUTION|>--- conflicted
+++ resolved
@@ -1388,13 +1388,10 @@
                                                  search_stop_millis,
                                                  min_len_1typo, min_len_2typo, max_candidates, infixes,
                                                  max_extra_prefix, max_extra_suffix, facet_query_num_typos,
-<<<<<<< HEAD
                                                  filter_curated_hits, split_join_tokens, vector_query,
                                                  facet_sample_percent, facet_sample_threshold);
-=======
-                                                 filter_curated_hits, split_join_tokens, vector_query);
+
     std::unique_ptr<search_args> search_params_guard(search_params);
->>>>>>> 26e3407d
 
     index->run_search(search_params);
 
