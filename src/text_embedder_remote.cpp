#include "text_embedder_remote.h"
#include "text_embedder_manager.h"


Option<bool> RemoteEmbedder::validate_string_properties(const nlohmann::json& model_config, const std::vector<std::string>& properties) {
    for(auto& property : properties) {
        if(model_config.count(property) == 0 || !model_config[property].is_string()) {
            return Option<bool>(400, "Property `embed.model_config." + property + " is missing or is not a string.");
        }
    }
    return Option<bool>(true);
}

long RemoteEmbedder::call_remote_api(const std::string& method, const std::string& url, const std::string& body, std::string& res_body, 
                            std::map<std::string, std::string>& headers, const std::unordered_map<std::string, std::string>& req_headers) {
    if(raft_server == nullptr || raft_server->get_leader_url().empty()) {
        if(method == "GET") {
            return HttpClient::get_instance().get_response(url, res_body, headers, req_headers, 45000, true);
        } else if(method == "POST") {
            return HttpClient::get_instance().post_response(url, body, res_body, headers, req_headers, 45000, true);
        } else {
            return 400;
        }
    }

    auto leader_url = raft_server->get_leader_url();
    leader_url += "proxy";
    nlohmann::json req_body;
    req_body["method"] = method;
    req_body["url"] = url;
    req_body["body"] = body;
    req_body["headers"] = req_headers;
    return HttpClient::get_instance().post_response(leader_url, req_body.dump(), res_body, headers, {}, 45000, true);
}



OpenAIEmbedder::OpenAIEmbedder(const std::string& openai_model_path, const std::string& api_key) : api_key(api_key), openai_model_path(openai_model_path) {

}


Option<bool> OpenAIEmbedder::is_model_valid(const nlohmann::json& model_config, unsigned int& num_dims) {
    auto validate_properties = validate_string_properties(model_config, {"model_name", "api_key"});
    
    if (!validate_properties.ok()) {
        return validate_properties;
    }

    auto model_name = model_config["model_name"].get<std::string>();
    auto api_key = model_config["api_key"].get<std::string>();

    if(TextEmbedderManager::get_model_namespace(model_name) != "openai") {
        return Option<bool>(400, "Property `embed.model_config.model_name` malformed.");
    }

    std::unordered_map<std::string, std::string> headers;
    std::map<std::string, std::string> res_headers;
    headers["Authorization"] = "Bearer " + api_key;
    std::string res;
    auto res_code = call_remote_api("GET", OPENAI_LIST_MODELS, "", res, res_headers, headers);

    if(res_code == 408) {
        return Option<bool>(408, "OpenAI API timeout.");
    }

    if (res_code != 200) {
        nlohmann::json json_res;
        try {
            json_res = nlohmann::json::parse(res);
        } catch (const std::exception& e) {
            return Option<bool>(400, "OpenAI API error: " + res);
        }
        if(json_res.count("error") == 0 || json_res["error"].count("message") == 0) {
            return Option<bool>(400, "OpenAI API error: " + res);
        }
        return Option<bool>(400, "OpenAI API error: " + nlohmann::json::parse(res)["error"]["message"].get<std::string>());
    }

    nlohmann::json models_json;
    try {
        models_json = nlohmann::json::parse(res);
    } catch (const std::exception& e) {
        return Option<bool>(400, "Got malformed response from OpenAI API.");
    }
    bool found = false;
    // extract model name by removing "openai/" prefix
    auto model_name_without_namespace = TextEmbedderManager::get_model_name_without_namespace(model_name);
    for (auto& model : models_json["data"]) {
        if (model["id"] == model_name_without_namespace) {
            found = true;
            break;
        }
    }

    if (!found) {
        return Option<bool>(400, "Property `embed.model_config.model_name` is not a valid OpenAI model.");
    }
    nlohmann::json req_body;
    req_body["input"] = "typesense";
    // remove "openai/" prefix
    req_body["model"] = model_name_without_namespace;

    std::string embedding_res;
    headers["Content-Type"] = "application/json";
    res_code = call_remote_api("POST", OPENAI_CREATE_EMBEDDING, req_body.dump(), embedding_res, res_headers, headers);  


    if(res_code == 408) {
        return Option<bool>(408, "OpenAI API timeout.");
    }

    if (res_code != 200) {
        nlohmann::json json_res;
        try {
            json_res = nlohmann::json::parse(embedding_res);
        } catch (const std::exception& e) {
            return Option<bool>(400, "OpenAI API error: " + embedding_res);
        }
        if(json_res.count("error") == 0 || json_res["error"].count("message") == 0) {
            return Option<bool>(400, "OpenAI API error: " + embedding_res);
        }
        return Option<bool>(400, "OpenAI API error: " + nlohmann::json::parse(res)["error"]["message"].get<std::string>());
    }
    std::vector<float> embedding;
    try {
        embedding = nlohmann::json::parse(embedding_res)["data"][0]["embedding"].get<std::vector<float>>();
    } catch (const std::exception& e) {
        return Option<bool>(400, "Got malformed response from OpenAI API.");
    }
    num_dims = embedding.size();
    return Option<bool>(true);
}

embedding_res_t OpenAIEmbedder::Embed(const std::string& text, const size_t remote_embedder_timeout_ms, const size_t remote_embedding_num_try) {
    std::unordered_map<std::string, std::string> headers;
    std::map<std::string, std::string> res_headers;
    headers["Authorization"] = "Bearer " + api_key;
    headers["Content-Type"] = "application/json";
    headers["timeout_ms"] = std::to_string(remote_embedder_timeout_ms);
    headers["num_try"] = std::to_string(remote_embedding_num_try);
    std::string res;
    nlohmann::json req_body;
    req_body["input"] = std::vector<std::string>{text};
    // remove "openai/" prefix
    req_body["model"] = TextEmbedderManager::get_model_name_without_namespace(openai_model_path);
    auto res_code = call_remote_api("POST", OPENAI_CREATE_EMBEDDING, req_body.dump(), res, res_headers, headers);
    if (res_code != 200) {
        return embedding_res_t(res_code, get_error_json(req_body, res_code, res));
    }
    try {
        embedding_res_t embedding_res = embedding_res_t(nlohmann::json::parse(res)["data"][0]["embedding"].get<std::vector<float>>());
        return embedding_res;
    } catch (const std::exception& e) {
        return embedding_res_t(500, get_error_json(req_body, res_code, res));
    }
}

std::vector<embedding_res_t> OpenAIEmbedder::batch_embed(const std::vector<std::string>& inputs, const size_t remote_embedding_batch_size) {
    // call recursively if inputs larger than remote_embedding_batch_size
    if(inputs.size() > remote_embedding_batch_size) {
        std::vector<embedding_res_t> outputs;
        for(size_t i = 0; i < inputs.size(); i += remote_embedding_batch_size) {
            auto batch = std::vector<std::string>(inputs.begin() + i, inputs.begin() + std::min(i + remote_embedding_batch_size, inputs.size()));
            auto batch_outputs = batch_embed(batch, remote_embedding_batch_size);
            outputs.insert(outputs.end(), batch_outputs.begin(), batch_outputs.end());
        }
        return outputs;
    }
    nlohmann::json req_body;
    req_body["input"] = inputs;
    // remove "openai/" prefix
    req_body["model"] = openai_model_path.substr(7);
    std::unordered_map<std::string, std::string> headers;
    headers["Authorization"] = "Bearer " + api_key;
    headers["Content-Type"] = "application/json";
    std::map<std::string, std::string> res_headers;
    std::string res;
    auto res_code = call_remote_api("POST", OPENAI_CREATE_EMBEDDING, req_body.dump(), res, res_headers, headers);

    if(res_code != 200) {
        std::vector<embedding_res_t> outputs;
        nlohmann::json embedding_res = get_error_json(req_body, res_code, res);
        for(size_t i = 0; i < inputs.size(); i++) {
            embedding_res["request"]["body"]["input"][0] = inputs[i];
            outputs.push_back(embedding_res_t(res_code, embedding_res));
        }
        return outputs;
    }

    nlohmann::json res_json;
    try {
        res_json = nlohmann::json::parse(res);
    } catch (const std::exception& e) {
        nlohmann::json embedding_res = get_error_json(req_body, res_code, res);
        std::vector<embedding_res_t> outputs;
        for(size_t i = 0; i < inputs.size(); i++) {
            embedding_res["request"]["body"]["input"][0] = inputs[i];
            outputs.push_back(embedding_res_t(500, embedding_res));
        }
        return outputs;
    }
    std::vector<embedding_res_t> outputs;
    for(auto& data : res_json["data"]) {
        outputs.push_back(embedding_res_t(data["embedding"].get<std::vector<float>>()));
    }

    return outputs;
}


nlohmann::json OpenAIEmbedder::get_error_json(const nlohmann::json& req_body, long res_code, const std::string& res_body) {
    nlohmann::json json_res;
    try {
        json_res = nlohmann::json::parse(res_body);
    } catch (const std::exception& e) {
        json_res = nlohmann::json::object();
        json_res["error"] = "Malformed response from OpenAI API.";
    }
    nlohmann::json embedding_res = nlohmann::json::object();
    embedding_res["response"] = json_res;
    embedding_res["request"] = nlohmann::json::object();
    embedding_res["request"]["url"] = OPENAI_CREATE_EMBEDDING;
    embedding_res["request"]["method"] = "POST";
    embedding_res["request"]["body"] = req_body;
    if(embedding_res["request"]["body"].count("input") > 0 && embedding_res["request"]["body"]["input"].get<std::vector<std::string>>().size() > 1) {
        auto vec = embedding_res["request"]["body"]["input"].get<std::vector<std::string>>();
        vec.resize(1);
        embedding_res["request"]["body"]["input"] = vec;
    }
    if(json_res.count("error") != 0 && json_res["error"].count("message") != 0) {
        embedding_res["error"] = "OpenAI API error: " + json_res["error"]["message"].get<std::string>();
    }
    if(res_code == 408) {
        embedding_res["error"] = "OpenAI API timeout.";
    }

    return embedding_res;
}


GoogleEmbedder::GoogleEmbedder(const std::string& google_api_key) : google_api_key(google_api_key) {

}

Option<bool> GoogleEmbedder::is_model_valid(const nlohmann::json& model_config, unsigned int& num_dims) {
    auto validate_properties = validate_string_properties(model_config, {"model_name", "api_key"});
    
    if (!validate_properties.ok()) {
        return validate_properties;
    }

    auto model_name = model_config["model_name"].get<std::string>();
    auto api_key = model_config["api_key"].get<std::string>();

    if(TextEmbedderManager::get_model_namespace(model_name) != "google") {
        return Option<bool>(400, "Property `embed.model_config.model_name` malformed.");
    }

    if(TextEmbedderManager::get_model_name_without_namespace(model_name) != std::string(SUPPORTED_MODEL)) {
        return Option<bool>(400, "Property `embed.model_config.model_name` is not a supported Google model.");
    }

    std::unordered_map<std::string, std::string> headers;
    std::map<std::string, std::string> res_headers;
    headers["Content-Type"] = "application/json";
    std::string res;
    nlohmann::json req_body;
    req_body["text"] = "test";

    auto res_code = call_remote_api("POST", std::string(GOOGLE_CREATE_EMBEDDING) + api_key, req_body.dump(), res, res_headers, headers);

    if(res_code != 200) {
        nlohmann::json json_res;
        try {
            json_res = nlohmann::json::parse(res);
        } catch (const std::exception& e) {
            json_res = nlohmann::json::object();
            json_res["error"] = "Malformed response from Google API.";
        }
        if(res_code == 408) {
            return Option<bool>(408, "Google API timeout.");
        }
        if(json_res.count("error") == 0 || json_res["error"].count("message") == 0) {
            return Option<bool>(400, "Google API error: " + res);
        }
        
        return Option<bool>(400, "Google API error: " + nlohmann::json::parse(res)["error"]["message"].get<std::string>());
    }

    try {
        num_dims = nlohmann::json::parse(res)["embedding"]["value"].get<std::vector<float>>().size();
    } catch (const std::exception& e) {
        return Option<bool>(500, "Got malformed response from Google API.");
    }

    return Option<bool>(true);
}

embedding_res_t GoogleEmbedder::Embed(const std::string& text, const size_t remote_embedder_timeout_ms, const size_t remote_embedding_num_try) {
    std::unordered_map<std::string, std::string> headers;
    std::map<std::string, std::string> res_headers;
    headers["Content-Type"] = "application/json";
    headers["timeout_ms"] = std::to_string(remote_embedder_timeout_ms);
    headers["num_try"] = std::to_string(remote_embedding_num_try);
    std::string res;
    nlohmann::json req_body;
    req_body["text"] = text;

    auto res_code = call_remote_api("POST", std::string(GOOGLE_CREATE_EMBEDDING) + google_api_key, req_body.dump(), res, res_headers, headers);

    if(res_code != 200) {
<<<<<<< HEAD
        nlohmann::json json_res;
        try {
            nlohmann::json json_res = nlohmann::json::parse(res);
        } catch (const std::exception& e) {
            json_res = nlohmann::json::object();
            json_res["error"] = "Malformed response from Google API.";
        }
        nlohmann::json embedding_res = nlohmann::json::object();
        embedding_res["response"] = json_res;
        embedding_res["request"] = nlohmann::json::object();
        embedding_res["request"]["url"] = GOOGLE_CREATE_EMBEDDING;
        embedding_res["request"]["method"] = "POST";
        embedding_res["request"]["body"] = req_body;
        if(json_res.count("error") != 0 && json_res["error"].count("message") != 0) {
            embedding_res["error"] = "Google API error: " + json_res["error"]["message"].get<std::string>();
        }
        if(res_code == 408) {
            embedding_res["error"] = "Google API timeout.";
        }
        return embedding_res_t(res_code, embedding_res);
=======
        return embedding_res_t(res_code, get_error_json(req_body, res_code, res));
>>>>>>> a9de01f1
    }

    try {
        return embedding_res_t(nlohmann::json::parse(res)["embedding"]["value"].get<std::vector<float>>());
    } catch (const std::exception& e) {
        return embedding_res_t(500, get_error_json(req_body, res_code, res));
    }
}


std::vector<embedding_res_t> GoogleEmbedder::batch_embed(const std::vector<std::string>& inputs, const size_t remote_embedding_batch_size) {
    std::vector<embedding_res_t> outputs;
    for(auto& input : inputs) {
        auto res = Embed(input);
        outputs.push_back(res);
    }

    return outputs;
}

nlohmann::json GoogleEmbedder::get_error_json(const nlohmann::json& req_body, long res_code, const std::string& res_body) {
    nlohmann::json json_res;
    try {
        nlohmann::json json_res = nlohmann::json::parse(res_body);
    } catch (const std::exception& e) {
        json_res = nlohmann::json::object();
        json_res["error"] = "Malformed response from Google API.";
    }
    nlohmann::json embedding_res = nlohmann::json::object();
    embedding_res["response"] = json_res;
    embedding_res["request"] = nlohmann::json::object();
    embedding_res["request"]["url"] = GOOGLE_CREATE_EMBEDDING;
    embedding_res["request"]["method"] = "POST";
    embedding_res["request"]["body"] = req_body;
    if(json_res.count("error") != 0 && json_res["error"].count("message") != 0) {
        embedding_res["error"] = "Google API error: " + json_res["error"]["message"].get<std::string>();
    }
    if(res_code == 408) {
        embedding_res["error"] = "Google API timeout.";
    }

    return embedding_res;
}


GCPEmbedder::GCPEmbedder(const std::string& project_id, const std::string& model_name, const std::string& access_token, 
                         const std::string& refresh_token, const std::string& client_id, const std::string& client_secret) : 
        project_id(project_id), access_token(access_token), refresh_token(refresh_token), client_id(client_id), client_secret(client_secret) {
    
    this->model_name = TextEmbedderManager::get_model_name_without_namespace(model_name);
}

Option<bool> GCPEmbedder::is_model_valid(const nlohmann::json& model_config, unsigned int& num_dims)  {
    auto validate_properties = validate_string_properties(model_config, {"model_name", "project_id", "access_token", "refresh_token", "client_id", "client_secret"});

    if (!validate_properties.ok()) {
        return validate_properties;
    }
    
    auto model_name = model_config["model_name"].get<std::string>();
    auto project_id = model_config["project_id"].get<std::string>();    
    auto access_token = model_config["access_token"].get<std::string>();
    auto refresh_token = model_config["refresh_token"].get<std::string>();
    auto client_id = model_config["client_id"].get<std::string>();
    auto client_secret = model_config["client_secret"].get<std::string>();

    if(TextEmbedderManager::get_model_namespace(model_name) != "gcp") {
        return Option<bool>(400, "Invalid GCP model name");
    }

    auto model_name_without_namespace = TextEmbedderManager::get_model_name_without_namespace(model_name);

    std::unordered_map<std::string, std::string> headers;
    std::map<std::string, std::string> res_headers;
    headers["Content-Type"] = "application/json";
    headers["Authorization"] = "Bearer " + access_token;
    std::string res;
    nlohmann::json req_body;
    req_body["instances"] = nlohmann::json::array();
    nlohmann::json instance;
    instance["content"] = "typesense";
    req_body["instances"].push_back(instance);

    auto res_code = call_remote_api("POST", get_gcp_embedding_url(project_id, model_name_without_namespace), req_body.dump(), res, res_headers, headers);

    if(res_code != 200) {
        nlohmann::json json_res;
        try {
            json_res = nlohmann::json::parse(res);
        } catch (const std::exception& e) {
            return Option<bool>(400, "Got malformed response from GCP API.");
        }
        if(json_res == 408) {
            return Option<bool>(408, "GCP API timeout.");
        }
        if(json_res.count("error") == 0 || json_res["error"].count("message") == 0) {
            return Option<bool>(400, "GCP API error: " + res);
        }
        return Option<bool>(400, "GCP API error: " + nlohmann::json::parse(res)["error"]["message"].get<std::string>());
    }
    nlohmann::json res_json;
    try {
        res_json = nlohmann::json::parse(res);
    } catch (const std::exception& e) {
        return Option<bool>(400, "Got malformed response from GCP API.");
    }
    if(res_json.count("predictions") == 0 || res_json["predictions"].size() == 0 || res_json["predictions"][0].count("embeddings") == 0) {
        LOG(INFO) << "Invalid response from GCP API: " << res_json.dump();
        return Option<bool>(400, "GCP API error: Invalid response");
    }

    auto generate_access_token_res = generate_access_token(refresh_token, client_id, client_secret);
    if(!generate_access_token_res.ok()) {
        return Option<bool>(400, "Invalid client_id, client_secret or refresh_token in `embed.model config'.");
    }

    num_dims = res_json["predictions"][0]["embeddings"]["values"].size();

    return Option<bool>(true);
}

embedding_res_t GCPEmbedder::Embed(const std::string& text, const size_t remote_embedder_timeout_ms, const size_t remote_embedding_num_try) {
    nlohmann::json req_body;
    req_body["instances"] = nlohmann::json::array();
    nlohmann::json instance;
    instance["content"] = text;
    req_body["instances"].push_back(instance);
    std::unordered_map<std::string, std::string> headers;
    headers["Authorization"] = "Bearer " + access_token;
    headers["Content-Type"] = "application/json";
    headers["timeout_ms"] = std::to_string(remote_embedder_timeout_ms);
    headers["num_try"] = std::to_string(remote_embedding_num_try);
    std::map<std::string, std::string> res_headers;
    std::string res;

    auto res_code = call_remote_api("POST", get_gcp_embedding_url(project_id, model_name), req_body.dump(), res, res_headers, headers);

    if(res_code != 200) {
        if(res_code == 401) {
            auto refresh_op = generate_access_token(refresh_token, client_id, client_secret);
            if(!refresh_op.ok()) {
                nlohmann::json embedding_res = nlohmann::json::object();
                embedding_res["error"] = refresh_op.error();
                return embedding_res_t(refresh_op.code(), embedding_res);
            }
            access_token = refresh_op.get();
            // retry
            headers["Authorization"] = "Bearer " + access_token;
            res_code = call_remote_api("POST", get_gcp_embedding_url(project_id, model_name), req_body.dump(), res, res_headers, headers);
        }
    }

    if(res_code != 200) {
        return embedding_res_t(res_code, get_error_json(req_body, res_code, res));
    }
    nlohmann::json res_json;
    try {
        res_json = nlohmann::json::parse(res);
    } catch (const std::exception& e) {
        return embedding_res_t(500, get_error_json(req_body, res_code, res));
    }
    return embedding_res_t(res_json["predictions"][0]["embeddings"]["values"].get<std::vector<float>>());
}

<<<<<<< HEAD

std::vector<embedding_res_t> GCPEmbedder::batch_embed(const std::vector<std::string>& inputs, const size_t remote_embedding_batch_size) {
=======
std::vector<embedding_res_t> GCPEmbedder::batch_embed(const std::vector<std::string>& inputs) {
>>>>>>> a9de01f1
    // GCP API has a limit of 5 instances per request
    if(inputs.size() > 5) {
        std::vector<embedding_res_t> res;
        for(size_t i = 0; i < inputs.size(); i += 5) {
            auto batch_res = batch_embed(std::vector<std::string>(inputs.begin() + i, inputs.begin() + std::min(i + 5, inputs.size())));
            res.insert(res.end(), batch_res.begin(), batch_res.end());
        }
        return res;
    }
    nlohmann::json req_body;
    req_body["instances"] = nlohmann::json::array();
    for(const auto& input : inputs) {
        nlohmann::json instance;
        instance["content"] = input;
        req_body["instances"].push_back(instance);
    }
    std::unordered_map<std::string, std::string> headers;
    headers["Authorization"] = "Bearer " + access_token;
    headers["Content-Type"] = "application/json";
    std::map<std::string, std::string> res_headers;
    std::string res;
    auto res_code = call_remote_api("POST", get_gcp_embedding_url(project_id, model_name), req_body.dump(), res, res_headers, headers);
    if(res_code != 200) {
        if(res_code == 401) {
            auto refresh_op = generate_access_token(refresh_token, client_id, client_secret);
            if(!refresh_op.ok()) {
                nlohmann::json embedding_res = nlohmann::json::object();
                embedding_res["error"] = refresh_op.error();
                std::vector<embedding_res_t> outputs;
                for(size_t i = 0; i < inputs.size(); i++) {
                    outputs.push_back(embedding_res_t(refresh_op.code(), embedding_res));
                }
                return outputs;
            }
            access_token = refresh_op.get();
            // retry
            headers["Authorization"] = "Bearer " + access_token;
            res_code = call_remote_api("POST", get_gcp_embedding_url(project_id, model_name), req_body.dump(), res, res_headers, headers);
        }
    }

    if(res_code != 200) {
        auto embedding_res = get_error_json(req_body, res_code, res);
        std::vector<embedding_res_t> outputs;
        for(size_t i = 0; i < inputs.size(); i++) {
            outputs.push_back(embedding_res_t(res_code, embedding_res));
        }
        return outputs;
    }
    nlohmann::json res_json;
    try {
        res_json = nlohmann::json::parse(res);
    } catch (const std::exception& e) {
        nlohmann::json embedding_res = get_error_json(req_body, res_code, res);
        std::vector<embedding_res_t> outputs;
        for(size_t i = 0; i < inputs.size(); i++) {
            outputs.push_back(embedding_res_t(400, embedding_res));
        }
        return outputs;
    }
    std::vector<embedding_res_t> outputs;
    for(const auto& prediction : res_json["predictions"]) {
        outputs.push_back(embedding_res_t(prediction["embeddings"]["values"].get<std::vector<float>>()));
    }

    return outputs;
}


nlohmann::json GCPEmbedder::get_error_json(const nlohmann::json& req_body, long res_code, const std::string& res_body) {
    nlohmann::json json_res;
    try {
        json_res = nlohmann::json::parse(res_body);
    } catch (const std::exception& e) {
        json_res = nlohmann::json::object();
        json_res["error"] = "Malformed response from GCP API.";
    }
    nlohmann::json embedding_res = nlohmann::json::object();
    embedding_res["response"] = json_res;
    embedding_res["request"] = nlohmann::json::object();
    embedding_res["request"]["url"] = get_gcp_embedding_url(project_id, model_name);
    embedding_res["request"]["method"] = "POST";
    embedding_res["request"]["body"] = req_body;
    if(json_res.count("error") != 0 && json_res["error"].count("message") != 0) {
        embedding_res["error"] = "GCP API error: " + json_res["error"]["message"].get<std::string>();
    } else {
        embedding_res["error"] = "Malformed response from GCP API.";
    }

    if(res_code == 408) {
        embedding_res["error"] = "GCP API timeout.";
    }

    return embedding_res;
}

Option<std::string> GCPEmbedder::generate_access_token(const std::string& refresh_token, const std::string& client_id, const std::string& client_secret) {
    std::unordered_map<std::string, std::string> headers;
    headers["Content-Type"] = "application/x-www-form-urlencoded";
    std::map<std::string, std::string> res_headers;
    std::string res;
    std::string req_body;
    req_body = "grant_type=refresh_token&client_id=" + client_id + "&client_secret=" + client_secret + "&refresh_token=" + refresh_token;

    auto res_code = call_remote_api("POST", GCP_AUTH_TOKEN_URL, req_body, res, res_headers, headers);
    
    if(res_code != 200) {
        nlohmann::json json_res;
        try {
            json_res = nlohmann::json::parse(res);
        } catch (const std::exception& e) {
            return Option<std::string>(400, "Got malformed response from GCP API.");
        }
        if(json_res.count("error") == 0 || json_res["error"].count("message") == 0) {
            return Option<std::string>(400, "GCP API error: " + res);
        }
        if(res_code == 408) {
            return Option<std::string>(408, "GCP API timeout.");
        }
        return Option<std::string>(400, "GCP API error: " + nlohmann::json::parse(res)["error"]["message"].get<std::string>());
    }
    nlohmann::json res_json;
    try {
        res_json = nlohmann::json::parse(res);
    } catch (const std::exception& e) {
        return Option<std::string>(400, "Got malformed response from GCP API.");
    }
    std::string access_token = res_json["access_token"].get<std::string>();

    return Option<std::string>(access_token);
}<|MERGE_RESOLUTION|>--- conflicted
+++ resolved
@@ -310,30 +310,7 @@
     auto res_code = call_remote_api("POST", std::string(GOOGLE_CREATE_EMBEDDING) + google_api_key, req_body.dump(), res, res_headers, headers);
 
     if(res_code != 200) {
-<<<<<<< HEAD
-        nlohmann::json json_res;
-        try {
-            nlohmann::json json_res = nlohmann::json::parse(res);
-        } catch (const std::exception& e) {
-            json_res = nlohmann::json::object();
-            json_res["error"] = "Malformed response from Google API.";
-        }
-        nlohmann::json embedding_res = nlohmann::json::object();
-        embedding_res["response"] = json_res;
-        embedding_res["request"] = nlohmann::json::object();
-        embedding_res["request"]["url"] = GOOGLE_CREATE_EMBEDDING;
-        embedding_res["request"]["method"] = "POST";
-        embedding_res["request"]["body"] = req_body;
-        if(json_res.count("error") != 0 && json_res["error"].count("message") != 0) {
-            embedding_res["error"] = "Google API error: " + json_res["error"]["message"].get<std::string>();
-        }
-        if(res_code == 408) {
-            embedding_res["error"] = "Google API timeout.";
-        }
-        return embedding_res_t(res_code, embedding_res);
-=======
         return embedding_res_t(res_code, get_error_json(req_body, res_code, res));
->>>>>>> a9de01f1
     }
 
     try {
@@ -498,12 +475,8 @@
     return embedding_res_t(res_json["predictions"][0]["embeddings"]["values"].get<std::vector<float>>());
 }
 
-<<<<<<< HEAD
 
 std::vector<embedding_res_t> GCPEmbedder::batch_embed(const std::vector<std::string>& inputs, const size_t remote_embedding_batch_size) {
-=======
-std::vector<embedding_res_t> GCPEmbedder::batch_embed(const std::vector<std::string>& inputs) {
->>>>>>> a9de01f1
     // GCP API has a limit of 5 instances per request
     if(inputs.size() > 5) {
         std::vector<embedding_res_t> res;
