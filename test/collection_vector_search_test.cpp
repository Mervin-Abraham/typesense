--- conflicted
+++ resolved
@@ -775,13 +775,8 @@
     ASSERT_EQ(2, search_res["found"].get<size_t>());
     ASSERT_EQ(2, search_res["hits"].size());
 
-<<<<<<< HEAD
-    ASSERT_FLOAT_EQ(0.046207964, search_res["hits"][0]["vector_distance"].get<float>());
-    ASSERT_FLOAT_EQ(0.1213316321, search_res["hits"][1]["vector_distance"].get<float>());
-=======
     ASSERT_NEAR(0.04620, search_res["hits"][0]["vector_distance"].get<float>(), 0.0001);
     ASSERT_NEAR(0.12133, search_res["hits"][1]["vector_distance"].get<float>(), 0.0001);
->>>>>>> a99929f0
 
     // to pass k param
     vec_query = "embedding:([], k: 1)";
@@ -1038,7 +1033,76 @@
     ASSERT_TRUE(add_op.ok());
 }
 
-<<<<<<< HEAD
+TEST_F(CollectionVectorTest, SkipEmbeddingOpWhenValueExists) {
+    nlohmann::json schema = R"({
+        "name": "objects",
+        "fields": [
+            {"name": "name", "type": "string"},
+            {"name": "embedding", "type":"float[]", "embed":{"from": ["name"], "model_config": {"model_name": "ts/e5-small"}}}
+        ]
+    })"_json;
+
+    TextEmbedderManager::set_model_dir("/tmp/typesense_test/models");
+
+    nlohmann::json model_config = R"({
+        "model_name": "ts/e5-small"
+    })"_json;
+
+    // will be roughly 0.1110895648598671,-0.11710234731435776,-0.5319093465805054, ...
+
+    auto op = collectionManager.create_collection(schema);
+    ASSERT_TRUE(op.ok());
+    Collection* coll = op.get();
+
+    // document with explicit embedding vector
+    nlohmann::json doc;
+    doc["name"] = "FOO";
+
+    std::vector<float> vec;
+    for(size_t i = 0; i < 384; i++) {
+        vec.push_back(0.345);
+    }
+
+    doc["embedding"] = vec;
+
+    auto add_op = coll->add(doc.dump());
+    ASSERT_TRUE(add_op.ok());
+
+    // get the vector back
+    auto res = coll->search("*", {}, "", {}, {}, {0}, 10, 1, FREQUENCY, {true},
+                                      Index::DROP_TOKENS_THRESHOLD).get();
+
+    // let's check the first few vectors
+    auto stored_vec = res["hits"][0]["document"]["embedding"];
+    ASSERT_NEAR(0.345, stored_vec[0], 0.01);
+    ASSERT_NEAR(0.345, stored_vec[1], 0.01);
+    ASSERT_NEAR(0.345, stored_vec[2], 0.01);
+    ASSERT_NEAR(0.345, stored_vec[3], 0.01);
+    ASSERT_NEAR(0.345, stored_vec[4], 0.01);
+
+    // what happens when vector contains invalid value, like string
+    doc["embedding"] = "foo"; //{0.11, 0.11};
+    add_op = coll->add(doc.dump());
+    ASSERT_FALSE(add_op.ok());
+    ASSERT_EQ("Field `embedding` contains an invalid embedding.", add_op.error());
+
+    // when dims don't match
+    doc["embedding"] = {0.11, 0.11};
+    add_op = coll->add(doc.dump());
+    ASSERT_FALSE(add_op.ok());
+    ASSERT_EQ("Field `embedding` contains an invalid embedding.", add_op.error());
+
+    // invalid array value
+    doc["embedding"].clear();
+    for(size_t i = 0; i < 384; i++) {
+        doc["embedding"].push_back(0.01);
+    }
+    doc["embedding"][5] = "foo";
+    add_op = coll->add(doc.dump());
+    ASSERT_FALSE(add_op.ok());
+    ASSERT_EQ("Field `embedding` contains invalid float values.", add_op.error());
+}
+
 TEST_F(CollectionVectorTest, SemanticSearchReturnOnlyVectorDistance) {
     auto schema_json =
         R"({
@@ -1149,74 +1213,4 @@
     ASSERT_EQ(1, results["hits"][0].count("vector_distance"));
     ASSERT_EQ(1, results["hits"][0].count("text_match_info"));
     ASSERT_EQ(1, results["hits"][0].count("hybrid_search_info"));
-=======
-TEST_F(CollectionVectorTest, SkipEmbeddingOpWhenValueExists) {
-    nlohmann::json schema = R"({
-        "name": "objects",
-        "fields": [
-            {"name": "name", "type": "string"},
-            {"name": "embedding", "type":"float[]", "embed":{"from": ["name"], "model_config": {"model_name": "ts/e5-small"}}}
-        ]
-    })"_json;
-
-    TextEmbedderManager::set_model_dir("/tmp/typesense_test/models");
-
-    nlohmann::json model_config = R"({
-        "model_name": "ts/e5-small"
-    })"_json;
-
-    // will be roughly 0.1110895648598671,-0.11710234731435776,-0.5319093465805054, ...
-
-    auto op = collectionManager.create_collection(schema);
-    ASSERT_TRUE(op.ok());
-    Collection* coll = op.get();
-
-    // document with explicit embedding vector
-    nlohmann::json doc;
-    doc["name"] = "FOO";
-
-    std::vector<float> vec;
-    for(size_t i = 0; i < 384; i++) {
-        vec.push_back(0.345);
-    }
-
-    doc["embedding"] = vec;
-
-    auto add_op = coll->add(doc.dump());
-    ASSERT_TRUE(add_op.ok());
-
-    // get the vector back
-    auto res = coll->search("*", {}, "", {}, {}, {0}, 10, 1, FREQUENCY, {true},
-                                      Index::DROP_TOKENS_THRESHOLD).get();
-
-    // let's check the first few vectors
-    auto stored_vec = res["hits"][0]["document"]["embedding"];
-    ASSERT_NEAR(0.345, stored_vec[0], 0.01);
-    ASSERT_NEAR(0.345, stored_vec[1], 0.01);
-    ASSERT_NEAR(0.345, stored_vec[2], 0.01);
-    ASSERT_NEAR(0.345, stored_vec[3], 0.01);
-    ASSERT_NEAR(0.345, stored_vec[4], 0.01);
-
-    // what happens when vector contains invalid value, like string
-    doc["embedding"] = "foo"; //{0.11, 0.11};
-    add_op = coll->add(doc.dump());
-    ASSERT_FALSE(add_op.ok());
-    ASSERT_EQ("Field `embedding` contains an invalid embedding.", add_op.error());
-
-    // when dims don't match
-    doc["embedding"] = {0.11, 0.11};
-    add_op = coll->add(doc.dump());
-    ASSERT_FALSE(add_op.ok());
-    ASSERT_EQ("Field `embedding` contains an invalid embedding.", add_op.error());
-
-    // invalid array value
-    doc["embedding"].clear();
-    for(size_t i = 0; i < 384; i++) {
-        doc["embedding"].push_back(0.01);
-    }
-    doc["embedding"][5] = "foo";
-    add_op = coll->add(doc.dump());
-    ASSERT_FALSE(add_op.ok());
-    ASSERT_EQ("Field `embedding` contains invalid float values.", add_op.error());
->>>>>>> a99929f0
 }