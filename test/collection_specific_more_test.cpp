#include <gtest/gtest.h>
#include <string>
#include <vector>
#include <fstream>
#include <algorithm>
#include <collection_manager.h>
#include "collection.h"

class CollectionSpecificMoreTest : public ::testing::Test {
protected:
    Store *store;
    CollectionManager & collectionManager = CollectionManager::get_instance();
    std::atomic<bool> quit = false;

    std::vector<std::string> query_fields;
    std::vector<sort_by> sort_fields;

    void setupCollection() {
        std::string state_dir_path = "/tmp/typesense_test/collection_specific_more";
        LOG(INFO) << "Truncating and creating: " << state_dir_path;
        system(("rm -rf "+state_dir_path+" && mkdir -p "+state_dir_path).c_str());

        store = new Store(state_dir_path);
        collectionManager.init(store, 1.0, "auth_key", quit);
        collectionManager.load(8, 1000);
    }

    virtual void SetUp() {
        setupCollection();
    }

    virtual void TearDown() {
        collectionManager.dispose();
        delete store;
    }
};

TEST_F(CollectionSpecificMoreTest, MaxCandidatesShouldBeRespected) {
    std::vector<field> fields = {field("company", field_types::STRING, true)};
    Collection* coll1 = collectionManager.create_collection("coll1", 1, fields).get();

    for (size_t i = 0; i < 200; i++) {
        nlohmann::json doc;
        doc["id"] = std::to_string(i);
        doc["company"] = "prefix"+std::to_string(i);
        ASSERT_TRUE(coll1->add(doc.dump()).ok());
    }

    auto results = coll1->search("prefix", {"company"}, "", {}, {}, {0}, 10, 1, FREQUENCY, {true}, 0,
                                 spp::sparse_hash_set<std::string>(),
                                 spp::sparse_hash_set<std::string>(), 10, "", 30, 4, "title", 20, {}, {}, {}, 0,
                                 "<mark>", "</mark>", {}, 1000, true, false, true, "", false, 6000 * 1000, 4, 7,
                                 fallback, 1000).get();

    ASSERT_EQ(200, results["found"].get<size_t>());
    collectionManager.drop_collection("coll1");
}

TEST_F(CollectionSpecificMoreTest, PrefixExpansionWhenExactMatchExists) {
    std::vector<field> fields = {field("title", field_types::STRING, false),
                                 field("author", field_types::STRING, false),};

    Collection* coll1 = collectionManager.create_collection("coll1", 1, fields).get();

    nlohmann::json doc1;
    doc1["id"] = "0";
    doc1["title"] = "The Little Prince [by] Antoine de Saint Exupéry : teacher guide";
    doc1["author"] = "Barbara Valdez";

    nlohmann::json doc2;
    doc2["id"] = "1";
    doc2["title"] = "Little Prince";
    doc2["author"] = "Antoine de Saint-Exupery";

    ASSERT_TRUE(coll1->add(doc1.dump()).ok());
    ASSERT_TRUE(coll1->add(doc2.dump()).ok());

    auto results = coll1->search("little prince antoine saint", {"title", "author"},
                                 "", {}, {}, {2}, 10,
                                 1, FREQUENCY, {true},
                                 1, spp::sparse_hash_set<std::string>(),
                                 spp::sparse_hash_set<std::string>(), 10, "", 30, 4, "title", 5, {}, {}, {}, 0,
                                 "<mark>", "</mark>", {}, 1000, true).get();

    ASSERT_EQ(2, results["hits"].size());
    collectionManager.drop_collection("coll1");
}

TEST_F(CollectionSpecificMoreTest, PrefixExpansionOnSingleField) {
    Collection *coll1;
    std::vector<field> fields = {field("title", field_types::STRING, false),
                                 field("points", field_types::INT32, false)};

    coll1 = collectionManager.get_collection("coll1").get();
    if(coll1 == nullptr) {
        coll1 = collectionManager.create_collection("coll1", 1, fields, "points").get();
    }

    std::vector<std::string> tokens = {
        "Mark Jack", "John Jack", "John James", "John Joseph", "John Jim", "John Jordan",
        "Mark Nicholas", "Mark Abbey", "Mark Boucher", "Mark Bicks", "Mark Potter"
    };

    for(size_t i = 0; i < tokens.size(); i++) {
        std::string title = tokens[i];
        nlohmann::json doc;
        doc["title"] = title;
        doc["points"] = i;
        coll1->add(doc.dump());
    }

    // max candidates as default 4
    auto results = coll1->search("mark j", {"title"}, "", {}, {}, {0}, 100, 1, MAX_SCORE, {true}).get();
    ASSERT_EQ(1, results["hits"].size());
    ASSERT_EQ("0", results["hits"][0]["document"]["id"].get<std::string>());

    results = coll1->search("mark b", {"title"}, "", {}, {}, {0}, 100, 1, MAX_SCORE, {true}).get();
    ASSERT_EQ(2, results["hits"].size());
    ASSERT_EQ("9", results["hits"][0]["document"]["id"].get<std::string>());
    ASSERT_EQ("8", results["hits"][1]["document"]["id"].get<std::string>());

    results = coll1->search("mark b", {"title"}, "points: < 9", {}, {}, {0}, 100, 1, MAX_SCORE, {true}).get();
    ASSERT_EQ(1, results["hits"].size());
    ASSERT_EQ("8", results["hits"][0]["document"]["id"].get<std::string>());
}

TEST_F(CollectionSpecificMoreTest, TypoCorrectionShouldUseMaxCandidates) {
    Collection *coll1;
    std::vector<field> fields = {field("title", field_types::STRING, false),
                                 field("points", field_types::INT32, false)};

    coll1 = collectionManager.get_collection("coll1").get();
    if(coll1 == nullptr) {
        coll1 = collectionManager.create_collection("coll1", 1, fields, "points").get();
    }

    for(size_t i = 0; i < 20; i++) {
        nlohmann::json doc;
        doc["title"] = "Independent" + std::to_string(i);
        doc["points"] = i;
        coll1->add(doc.dump());
    }

    size_t max_candidates = 20;
    auto results = coll1->search("independent", {"title"}, "", {}, {}, {2}, 30, 1, FREQUENCY, {false}, 0,
                                 spp::sparse_hash_set<std::string>(),
                                 spp::sparse_hash_set<std::string>(), 10, "", 30, 4, "title", 20, {}, {}, {}, 0,
                                 "<mark>", "</mark>", {}, 1000, true, false, true, "", false, 6000*1000, 4, 7,
                                 off, max_candidates).get();

    ASSERT_EQ(20, results["hits"].size());
}

TEST_F(CollectionSpecificMoreTest, PrefixExpansionOnMultiField) {
    Collection *coll1;
    std::vector<field> fields = {field("location", field_types::STRING, false),
                                 field("name", field_types::STRING, false),
                                 field("points", field_types::INT32, false)};

    coll1 = collectionManager.get_collection("coll1").get();
    if(coll1 == nullptr) {
        coll1 = collectionManager.create_collection("coll1", 1, fields, "points").get();
    }

    std::vector<std::string> names = {
        "John Stewart", "John Smith", "John Scott", "John Stone", "John Romero", "John Oliver", "John Adams"
    };

    std::vector<std::string> locations = {
        "Switzerland", "Seoul", "Sydney", "Surat", "Stockholm", "Salem", "Sevilla"
    };

    for(size_t i = 0; i < names.size(); i++) {
        nlohmann::json doc;
        doc["location"] = locations[i];
        doc["name"] = names[i];
        doc["points"] = i;
        coll1->add(doc.dump());
    }

    auto results = coll1->search("john s", {"location", "name"}, "", {}, {}, {0}, 100, 1, MAX_SCORE, {true},
                                 0, spp::sparse_hash_set<std::string>(), spp::sparse_hash_set<std::string>(), 10, "",
                                 30, 4, "title", 20, {}, {}, {}, 0, "<mark>", "</mark>", {}, 1000, true, false,
                                 true, "", false, 6000*1000, 4, 7, off, 4).get();

    // tokens are ordered by max_score and prefix continuation on the same field is prioritized
    ASSERT_EQ(4, results["hits"].size());
    ASSERT_EQ("3", results["hits"][0]["document"]["id"].get<std::string>());
    ASSERT_EQ("2", results["hits"][1]["document"]["id"].get<std::string>());
    ASSERT_EQ("1", results["hits"][2]["document"]["id"].get<std::string>());
    ASSERT_EQ("0", results["hits"][3]["document"]["id"].get<std::string>());

    // when more than 4 candidates are requested, "s" matches with other fields are returned
    results = coll1->search("john s", {"location", "name"}, "", {}, {}, {0}, 100, 1, MAX_SCORE, {true},
                            0, spp::sparse_hash_set<std::string>(), spp::sparse_hash_set<std::string>(), 10, "",
                            30, 4, "title", 20, {}, {}, {}, 0, "<mark>", "</mark>", {}, 1000, true, false,
                            true, "", false, 6000*1000, 4, 7, off, 10).get();

    ASSERT_EQ(7, results["hits"].size());
    ASSERT_EQ("3", results["hits"][0]["document"]["id"].get<std::string>());
    ASSERT_EQ("2", results["hits"][1]["document"]["id"].get<std::string>());
    ASSERT_EQ("1", results["hits"][2]["document"]["id"].get<std::string>());
    ASSERT_EQ("0", results["hits"][3]["document"]["id"].get<std::string>());
    ASSERT_EQ("6", results["hits"][4]["document"]["id"].get<std::string>());
}

TEST_F(CollectionSpecificMoreTest, ArrayElementMatchShouldBeMoreImportantThanTotalMatch) {
    std::vector<field> fields = {field("title", field_types::STRING, false),
                                 field("author", field_types::STRING, false),
                                 field("tags", field_types::STRING_ARRAY, false),};

    Collection* coll1 = collectionManager.create_collection("coll1", 1, fields).get();

    nlohmann::json doc1;
    doc1["id"] = "0";
    doc1["title"] = "Harry Potter and the Prisoner of Azkaban";
    doc1["author"] = "Rowling";
    doc1["tags"] = {"harry", ""};

    nlohmann::json doc2;
    doc2["id"] = "1";
    doc2["title"] = "Fantastic beasts and where to find them";
    doc2["author"] = "Rowling";
    doc2["tags"] = {"harry", "potter", "prisoner", "azkaban", "beasts", "guide", "rowling"};

    nlohmann::json doc3;
    doc3["id"] = "2";
    doc3["title"] = "Fantastic beasts and where to find them";
    doc3["author"] = "Rowling";
    doc3["tags"] = {"harry potter", "prisoner azkaban", "beasts", "guide", "rowling"};

    ASSERT_TRUE(coll1->add(doc1.dump()).ok());
    ASSERT_TRUE(coll1->add(doc2.dump()).ok());
    ASSERT_TRUE(coll1->add(doc3.dump()).ok());

    auto results = coll1->search("harry potter rowling prisoner azkaban", {"title", "author", "tags"},
                                 "", {}, {}, {2}, 10,
                                 1, FREQUENCY, {true},
                                 1, spp::sparse_hash_set<std::string>(),
                                 spp::sparse_hash_set<std::string>(), 10, "", 30, 4, "title", 5, {}, {}, {}, 0,
                                 "<mark>", "</mark>", {}, 1000, true).get();

    ASSERT_EQ(3, results["hits"].size());
    ASSERT_EQ("0", results["hits"][0]["document"]["id"].get<std::string>());
    ASSERT_EQ("2", results["hits"][1]["document"]["id"].get<std::string>());
    ASSERT_EQ("1", results["hits"][2]["document"]["id"].get<std::string>());
}

TEST_F(CollectionSpecificMoreTest, ArrayMatchAcrossElementsMustNotMatter) {
    std::vector<field> fields = {field("title", field_types::STRING, false),
                                 field("author", field_types::STRING, false),
                                 field("tags", field_types::STRING_ARRAY, false),};

    Collection* coll1 = collectionManager.create_collection("coll1", 1, fields).get();

    nlohmann::json doc1;
    doc1["id"] = "0";
    doc1["title"] = "Por do sol immateur";
    doc1["author"] = "Vermelho";
    doc1["tags"] = {"por do sol", "immateur", "gemsor", "praia", "sol", "vermelho", "suyay"};

    nlohmann::json doc2;
    doc2["id"] = "1";
    doc2["title"] = "Sunset Rising";
    doc2["author"] = "Vermelho";
    doc2["tags"] = {"sunset", "por do sol", "praia", "somao", "vermelho"};

    ASSERT_TRUE(coll1->add(doc1.dump()).ok());
    ASSERT_TRUE(coll1->add(doc2.dump()).ok());

    auto results = coll1->search("praia por sol vermelho", {"title", "author", "tags"},
                                 "", {}, {}, {2}, 10,
                                 1, FREQUENCY, {true},
                                 1, spp::sparse_hash_set<std::string>(),
                                 spp::sparse_hash_set<std::string>(), 10, "", 30, 4, "title", 5, {}, {}, {}, 0,
                                 "<mark>", "</mark>", {}, 1000, true).get();

    ASSERT_EQ(2, results["hits"].size());
    ASSERT_EQ("0", results["hits"][0]["document"]["id"].get<std::string>());
    ASSERT_EQ("1", results["hits"][1]["document"]["id"].get<std::string>());
}

TEST_F(CollectionSpecificMoreTest, MatchedSegmentMoreImportantThanTotalMatches) {
    std::vector<field> fields = {field("title", field_types::STRING, false),
                                 field("author", field_types::STRING, false)};

    Collection* coll1 = collectionManager.create_collection("coll1", 1, fields).get();

    nlohmann::json doc1;
    doc1["id"] = "0";
    doc1["title"] = "One Two Three Four Five Six Seven Eight Nine Ten Eleven Twelve Thirteen Fourteen";
    doc1["author"] = "Rowling";

    nlohmann::json doc2;
    doc2["id"] = "1";
    doc2["title"] = "One Four Five Six Seven Eight Nine Ten Eleven Twelve Thirteen Fourteen Three Rowling";
    doc2["author"] = "Two";

    nlohmann::json doc3;
    doc3["id"] = "2";
    doc3["title"] = "One Three Four Five Six Seven Eight Nine Ten Eleven Twelve Thirteen Fourteen Two Rowling";
    doc3["author"] = "Foo";

    ASSERT_TRUE(coll1->add(doc1.dump()).ok());
    ASSERT_TRUE(coll1->add(doc2.dump()).ok());
    ASSERT_TRUE(coll1->add(doc3.dump()).ok());

    auto results = coll1->search("one two three rowling", {"title", "author"},
                                 "", {}, {}, {2}, 10,
                                 1, FREQUENCY, {true},
                                 1, spp::sparse_hash_set<std::string>(),
                                 spp::sparse_hash_set<std::string>(), 10, "", 30, 4, "title", 5, {}, {}, {}, 0,
                                 "<mark>", "</mark>", {}, 1000, true).get();

    ASSERT_EQ(3, results["hits"].size());

    ASSERT_EQ("0", results["hits"][0]["document"]["id"].get<std::string>());
    ASSERT_EQ("2", results["hits"][1]["document"]["id"].get<std::string>());
    ASSERT_EQ("1", results["hits"][2]["document"]["id"].get<std::string>());
}

TEST_F(CollectionSpecificMoreTest, VerbatimMatchNotOnPartialTokenMatch) {
    std::vector<field> fields = {field("title", field_types::STRING, false),
                                 field("tags", field_types::STRING_ARRAY, false)};

    Collection* coll1 = collectionManager.create_collection("coll1", 1, fields).get();

    nlohmann::json doc1;
    doc1["id"] = "0";
    doc1["title"] = "Thirteen Fourteen";
    doc1["tags"] = {"foo", "bar", "Hundred", "Thirteen Fourteen"};

    nlohmann::json doc2;
    doc2["id"] = "1";
    doc2["title"] = "One Eleven Thirteen Fourteen Three";
    doc2["tags"] = {"foo", "bar", "Hundred", "One Eleven Thirteen Fourteen Three"};

    ASSERT_TRUE(coll1->add(doc1.dump()).ok());
    ASSERT_TRUE(coll1->add(doc2.dump()).ok());

    auto results = coll1->search("hundred thirteen fourteen", {"tags"},
                                 "", {}, {}, {2}, 10,
                                 1, FREQUENCY, {true},
                                 1, spp::sparse_hash_set<std::string>(),
                                 spp::sparse_hash_set<std::string>(), 10, "", 30, 4, "title", 5, {}, {}, {}, 0,
                                 "<mark>", "</mark>", {}, 1000, true).get();

    ASSERT_EQ(2, results["hits"].size());
    ASSERT_STREQ("0", results["hits"][0]["document"]["id"].get<std::string>().c_str());
    ASSERT_STREQ("1", results["hits"][1]["document"]["id"].get<std::string>().c_str());
}

TEST_F(CollectionSpecificMoreTest, SortByStringEmptyValuesConfigFirstField) {
    std::vector<field> fields = {field("points", field_types::INT32, false, true),
                                 field("points2", field_types::INT32, false, true),
                                 field("points3", field_types::INT32, false, true)};

    Collection* coll1 = collectionManager.create_collection("coll1", 1, fields).get();

    for(size_t i = 0; i < 4; i++) {
        nlohmann::json doc;
        if(i == 2) {
            doc["points"] = nullptr;
        } else {
            doc["points"] = i;
        }
        doc["points2"] = 100;
        doc["points3"] = 100;
        coll1->add(doc.dump());
    }

    // without any order config: missing integers always end up last
    sort_fields = {sort_by("points", "asc"),};
    auto results = coll1->search("*", {}, "", {}, sort_fields, {0}, 10, 1, MAX_SCORE, {true}).get();
    ASSERT_EQ(4, results["hits"].size());
    ASSERT_EQ("2", results["hits"][3]["document"]["id"].get<std::string>());

    sort_fields = {sort_by("points", "desc"),};
    results = coll1->search("*", {}, "", {}, sort_fields, {0}, 10, 1, MAX_SCORE, {true}).get();
    ASSERT_EQ(4, results["hits"].size());
    ASSERT_EQ("2", results["hits"][3]["document"]["id"].get<std::string>());

    // ascending
    sort_fields = {sort_by("points(missing_values: first)", "ASC"),};
    results = coll1->search("*", {}, "", {}, sort_fields, {0}, 10, 1, MAX_SCORE, {true}).get();
    ASSERT_EQ(4, results["hits"].size());
    ASSERT_EQ("2", results["hits"][0]["document"]["id"].get<std::string>());

    sort_fields = {sort_by("points(missing_values: last)", "ASC"),};
    results = coll1->search("*", {}, "", {}, sort_fields, {0}, 10, 1, MAX_SCORE, {true}).get();
    ASSERT_EQ(4, results["hits"].size());
    ASSERT_EQ("2", results["hits"][3]["document"]["id"].get<std::string>());

    // descending
    sort_fields = {sort_by("points(missing_values: first)", "DESC"),};
    results = coll1->search("*", {}, "", {}, sort_fields, {0}, 10, 1, MAX_SCORE, {true}).get();
    ASSERT_EQ(4, results["hits"].size());
    ASSERT_EQ("2", results["hits"][0]["document"]["id"].get<std::string>());

    sort_fields = {sort_by("points(missing_values: last)", "DESC"),};
    results = coll1->search("*", {}, "", {}, sort_fields, {0}, 10, 1, MAX_SCORE, {true}).get();
    ASSERT_EQ(4, results["hits"].size());
    ASSERT_EQ("2", results["hits"][3]["document"]["id"].get<std::string>());

    // bad syntax
    sort_fields = {sort_by("points(foo: bar)", "desc"),};
    auto res_op = coll1->search("*", {}, "", {}, sort_fields, {0}, 10, 1, MAX_SCORE, {true});
    ASSERT_FALSE(res_op.ok());
    ASSERT_EQ("Bad syntax for sorting field `points`", res_op.error());

    sort_fields = {sort_by("points(missing_values: bar)", "desc"),};
    res_op = coll1->search("*", {}, "", {}, sort_fields, {0}, 10, 1, MAX_SCORE, {true});
    ASSERT_FALSE(res_op.ok());
    ASSERT_EQ("Bad syntax for sorting field `points`", res_op.error());
}

TEST_F(CollectionSpecificMoreTest, SortByStringEmptyValuesConfigSecondField) {
    std::vector<field> fields = {field("points", field_types::INT32, false, true),
                                 field("points2", field_types::INT32, false, true),
                                 field("points3", field_types::INT32, false, true)};

    Collection* coll1 = collectionManager.create_collection("coll1", 1, fields).get();

    for(size_t i = 0; i < 4; i++) {
        nlohmann::json doc;
        if(i == 2) {
            doc["points"] = nullptr;
        } else {
            doc["points"] = i;
        }
        doc["points2"] = 100;
        doc["points3"] = 100;
        coll1->add(doc.dump());
    }

    // without any order config: missing integers always end up last
    sort_fields = {sort_by("points2", "asc"),sort_by("points", "asc")};
    auto results = coll1->search("*", {}, "", {}, sort_fields, {0}, 10, 1, MAX_SCORE, {true}).get();
    ASSERT_EQ(4, results["hits"].size());
    ASSERT_EQ("2", results["hits"][3]["document"]["id"].get<std::string>());

    sort_fields = {sort_by("points2", "asc"),sort_by("points", "desc"),};
    results = coll1->search("*", {}, "", {}, sort_fields, {0}, 10, 1, MAX_SCORE, {true}).get();
    ASSERT_EQ(4, results["hits"].size());
    ASSERT_EQ("2", results["hits"][3]["document"]["id"].get<std::string>());

    // ascending
    sort_fields = {sort_by("points2", "asc"),sort_by("points(missing_values: first)", "ASC"),};
    results = coll1->search("*", {}, "", {}, sort_fields, {0}, 10, 1, MAX_SCORE, {true}).get();
    ASSERT_EQ(4, results["hits"].size());
    ASSERT_EQ("2", results["hits"][0]["document"]["id"].get<std::string>());

    sort_fields = {sort_by("points2", "asc"),sort_by("points(missing_values: last)", "ASC"),};
    results = coll1->search("*", {}, "", {}, sort_fields, {0}, 10, 1, MAX_SCORE, {true}).get();
    ASSERT_EQ(4, results["hits"].size());
    ASSERT_EQ("2", results["hits"][3]["document"]["id"].get<std::string>());

    // descending
    sort_fields = {sort_by("points2", "asc"),sort_by("points(missing_values: first)", "DESC"),};
    results = coll1->search("*", {}, "", {}, sort_fields, {0}, 10, 1, MAX_SCORE, {true}).get();
    ASSERT_EQ(4, results["hits"].size());
    ASSERT_EQ("2", results["hits"][0]["document"]["id"].get<std::string>());

    sort_fields = {sort_by("points2", "asc"),sort_by("points(missing_values: last)", "DESC"),};
    results = coll1->search("*", {}, "", {}, sort_fields, {0}, 10, 1, MAX_SCORE, {true}).get();
    ASSERT_EQ(4, results["hits"].size());
    ASSERT_EQ("2", results["hits"][3]["document"]["id"].get<std::string>());
}

TEST_F(CollectionSpecificMoreTest, SortByStringEmptyValuesConfigThirdField) {
    std::vector<field> fields = {field("points", field_types::INT32, false, true),
                                 field("points2", field_types::INT32, false, true),
                                 field("points3", field_types::INT32, false, true)};

    Collection* coll1 = collectionManager.create_collection("coll1", 1, fields).get();

    for(size_t i = 0; i < 4; i++) {
        nlohmann::json doc;
        if(i == 2) {
            doc["points"] = nullptr;
        } else {
            doc["points"] = i;
        }
        doc["points2"] = 100;
        doc["points3"] = 100;
        coll1->add(doc.dump());
    }

    // without any order config: missing integers always end up last
    sort_fields = {sort_by("points2", "asc"),sort_by("points3", "asc"),sort_by("points", "asc")};
    auto results = coll1->search("*", {}, "", {}, sort_fields, {0}, 10, 1, MAX_SCORE, {true}).get();
    ASSERT_EQ(4, results["hits"].size());
    ASSERT_EQ("2", results["hits"][3]["document"]["id"].get<std::string>());

    sort_fields = {sort_by("points2", "asc"),sort_by("points3", "asc"),sort_by("points", "desc"),};
    results = coll1->search("*", {}, "", {}, sort_fields, {0}, 10, 1, MAX_SCORE, {true}).get();
    ASSERT_EQ(4, results["hits"].size());
    ASSERT_EQ("2", results["hits"][3]["document"]["id"].get<std::string>());

    // ascending
    sort_fields = {sort_by("points2", "asc"),sort_by("points3", "asc"),sort_by("points(missing_values: first)", "ASC"),};
    results = coll1->search("*", {}, "", {}, sort_fields, {0}, 10, 1, MAX_SCORE, {true}).get();
    ASSERT_EQ(4, results["hits"].size());
    ASSERT_EQ("2", results["hits"][0]["document"]["id"].get<std::string>());

    sort_fields = {sort_by("points2", "asc"),sort_by("points3", "asc"),sort_by("points(missing_values: last)", "ASC"),};
    results = coll1->search("*", {}, "", {}, sort_fields, {0}, 10, 1, MAX_SCORE, {true}).get();
    ASSERT_EQ(4, results["hits"].size());
    ASSERT_EQ("2", results["hits"][3]["document"]["id"].get<std::string>());

    // descending
    sort_fields = {sort_by("points2", "asc"),sort_by("points3", "asc"),sort_by("points(missing_values: first)", "DESC"),};
    results = coll1->search("*", {}, "", {}, sort_fields, {0}, 10, 1, MAX_SCORE, {true}).get();
    ASSERT_EQ(4, results["hits"].size());
    ASSERT_EQ("2", results["hits"][0]["document"]["id"].get<std::string>());

    sort_fields = {sort_by("points2", "asc"),sort_by("points3", "asc"),sort_by("points(missing_values: last)", "DESC"),};
    results = coll1->search("*", {}, "", {}, sort_fields, {0}, 10, 1, MAX_SCORE, {true}).get();
    ASSERT_EQ(4, results["hits"].size());
    ASSERT_EQ("2", results["hits"][3]["document"]["id"].get<std::string>());
}

TEST_F(CollectionSpecificMoreTest, WrongTypoCorrection) {
    std::vector<field> fields = {field("title", field_types::STRING, false),};

    Collection* coll1 = collectionManager.create_collection("coll1", 1, fields).get();

    nlohmann::json doc1;
    doc1["id"] = "0";
    doc1["title"] = "Gold plated arvin";

    ASSERT_TRUE(coll1->add(doc1.dump()).ok());

    auto results = coll1->search("earrings", {"title"},
                                 "", {}, {}, {2}, 10,
                                 1, FREQUENCY, {true},
                                 1, spp::sparse_hash_set<std::string>(),
                                 spp::sparse_hash_set<std::string>(), 10, "", 30, 4, "title", 5, {}, {}, {}, 0,
                                 "<mark>", "</mark>", {}, 1000, true).get();

    ASSERT_EQ(0, results["hits"].size());
    collectionManager.drop_collection("coll1");
}

TEST_F(CollectionSpecificMoreTest, PositionalTokenRanking) {
    Collection *coll1;
    std::vector<field> fields = {field("title", field_types::STRING, false),
                                 field("points", field_types::INT32, false)};

    coll1 = collectionManager.get_collection("coll1").get();
    if(coll1 == nullptr) {
        coll1 = collectionManager.create_collection("coll1", 1, fields, "points").get();
    }

    std::vector<std::string> tokens = {
        "Alpha Beta Gamma", "Omega Alpha Theta", "Omega Theta Alpha", "Indigo Omega Theta Alpha"
    };

    for(size_t i = 0; i < tokens.size(); i++) {
        std::string title = tokens[i];
        nlohmann::json doc;
        doc["title"] = title;
        doc["points"] = i;
        coll1->add(doc.dump());
    }

    auto results = coll1->search("alpha", {"title"}, "", {}, {}, {0}, 100, 1, MAX_SCORE, {true},
                                 Index::DROP_TOKENS_THRESHOLD,
                                 spp::sparse_hash_set<std::string>(),
                                 spp::sparse_hash_set<std::string>(), 10, "", 30, 5,
                                 "", 10, {}, {}, {}, 0,
                                 "<mark>", "</mark>", {}, 1000, true, false, true, "", false, 6000 * 1000, 4, 7, fallback,
                                 4, {off}, 32767, 32767, 2,
                                 false, true).get();

    ASSERT_EQ(4, results["hits"].size());
    ASSERT_EQ("0", results["hits"][0]["document"]["id"].get<std::string>());
    ASSERT_EQ("1", results["hits"][1]["document"]["id"].get<std::string>());
    ASSERT_EQ("2", results["hits"][2]["document"]["id"].get<std::string>());
    ASSERT_EQ("3", results["hits"][3]["document"]["id"].get<std::string>());

    results = coll1->search("alpha", {"title"}, "", {}, {}, {0}, 100, 1, MAX_SCORE, {true},
                            Index::DROP_TOKENS_THRESHOLD,
                            spp::sparse_hash_set<std::string>(),
                            spp::sparse_hash_set<std::string>(), 10, "", 30, 5,
                            "", 10, {}, {}, {}, 0,
                            "<mark>", "</mark>", {}, 1000, true, false, true, "", false, 6000 * 1000, 4, 7, fallback,
                            4, {off}, 32767, 32767, 2,
                            false, false).get();

    ASSERT_EQ(4, results["hits"].size());
    ASSERT_EQ("3", results["hits"][0]["document"]["id"].get<std::string>());
    ASSERT_EQ("2", results["hits"][1]["document"]["id"].get<std::string>());
    ASSERT_EQ("1", results["hits"][2]["document"]["id"].get<std::string>());
    ASSERT_EQ("0", results["hits"][3]["document"]["id"].get<std::string>());

    results = coll1->search("theta alpha", {"title"}, "", {}, {}, {0}, 100, 1, MAX_SCORE, {true},
                            Index::DROP_TOKENS_THRESHOLD,
                            spp::sparse_hash_set<std::string>(),
                            spp::sparse_hash_set<std::string>(), 10, "", 30, 5,
                            "", 10, {}, {}, {}, 0,
                            "<mark>", "</mark>", {}, 1000, true, false, true, "", false, 6000 * 1000, 4, 7, fallback,
                            4, {off}, 32767, 32767, 2,
                            false, false).get();

    ASSERT_EQ(3, results["hits"].size());
    ASSERT_EQ("3", results["hits"][0]["document"]["id"].get<std::string>());
    ASSERT_EQ("2", results["hits"][1]["document"]["id"].get<std::string>());
    ASSERT_EQ("1", results["hits"][2]["document"]["id"].get<std::string>());

    results = coll1->search("theta alpha", {"title"}, "", {}, {}, {0}, 100, 1, MAX_SCORE, {true},
                            Index::DROP_TOKENS_THRESHOLD,
                            spp::sparse_hash_set<std::string>(),
                            spp::sparse_hash_set<std::string>(), 10, "", 30, 5,
                            "", 10, {}, {}, {}, 0,
                            "<mark>", "</mark>", {}, 1000, true, false, true, "", false, 6000 * 1000, 4, 7, fallback,
                            4, {off}, 32767, 32767, 2,
                            false, true).get();
    ASSERT_EQ(3, results["hits"].size());
    ASSERT_EQ("2", results["hits"][0]["document"]["id"].get<std::string>());
    ASSERT_EQ("1", results["hits"][1]["document"]["id"].get<std::string>());
    ASSERT_EQ("3", results["hits"][2]["document"]["id"].get<std::string>());
}

TEST_F(CollectionSpecificMoreTest, PositionalTokenRankingWithArray) {
    Collection *coll1;
    std::vector<field> fields = {field("tags", field_types::STRING_ARRAY, false),
                                 field("points", field_types::INT32, false)};

    coll1 = collectionManager.get_collection("coll1").get();
    if(coll1 == nullptr) {
        coll1 = collectionManager.create_collection("coll1", 1, fields, "points").get();
    }

    nlohmann::json doc1;
    doc1["tags"] = {"alpha foo", "gamma", "beta alpha"};
    doc1["points"] = 100;

    nlohmann::json doc2;
    doc2["tags"] = {"omega", "omega beta alpha"};
    doc2["points"] = 200;

    coll1->add(doc1.dump());
    coll1->add(doc2.dump());

    auto results = coll1->search("alpha", {"tags"}, "", {}, {}, {0}, 100, 1, MAX_SCORE, {true},
                                 Index::DROP_TOKENS_THRESHOLD,
                                 spp::sparse_hash_set<std::string>(),
                                 spp::sparse_hash_set<std::string>(), 10, "", 30, 5,
                                 "", 10, {}, {}, {}, 0,
                                 "<mark>", "</mark>", {}, 1000, true, false, true, "", false, 6000 * 1000, 4, 7, fallback,
                                 4, {off}, 32767, 32767, 2,
                                 false, false).get();

    ASSERT_EQ(2, results["hits"].size());
    ASSERT_EQ("1", results["hits"][0]["document"]["id"].get<std::string>());
    ASSERT_EQ("0", results["hits"][1]["document"]["id"].get<std::string>());

    results = coll1->search("alpha", {"tags"}, "", {}, {}, {0}, 100, 1, MAX_SCORE, {true},
                            Index::DROP_TOKENS_THRESHOLD,
                            spp::sparse_hash_set<std::string>(),
                            spp::sparse_hash_set<std::string>(), 10, "", 30, 5,
                            "", 10, {}, {}, {}, 0,
                            "<mark>", "</mark>", {}, 1000, true, false, true, "", false, 6000 * 1000, 4, 7, fallback,
                            4, {off}, 32767, 32767, 2,
                            false, true).get();

    ASSERT_EQ(2, results["hits"].size());
    ASSERT_EQ("0", results["hits"][0]["document"]["id"].get<std::string>());
    ASSERT_EQ("1", results["hits"][1]["document"]["id"].get<std::string>());
}

TEST_F(CollectionSpecificMoreTest, ExactFilteringOnArray) {
    Collection *coll1;
    std::vector<field> fields = {field("tags", field_types::STRING_ARRAY, false),
                                 field("points", field_types::INT32, false)};

    coll1 = collectionManager.get_collection("coll1").get();
    if(coll1 == nullptr) {
        coll1 = collectionManager.create_collection("coll1", 1, fields, "points").get();
    }

    nlohmann::json doc1;
    doc1["tags"] = {"§ 23",
                    "§ 34d EStG",
                    "§ 23 Satz EStG"};
    doc1["points"] = 100;

    coll1->add(doc1.dump());

    auto results = coll1->search("*", {"tags"}, "tags:=§ 23 EStG", {}, {}, {0}, 100, 1, MAX_SCORE, {true},
                                 Index::DROP_TOKENS_THRESHOLD,
                                 spp::sparse_hash_set<std::string>(),
                                 spp::sparse_hash_set<std::string>(), 10, "", 30, 5,
                                 "", 10, {}, {}, {}, 0,
                                 "<mark>", "</mark>", {}, 1000, true, false, true, "", false, 6000 * 1000, 4, 7, fallback,
                                 4, {off}, 32767, 32767, 2,
                                 false, false).get();

    ASSERT_EQ(0, results["hits"].size());

    results = coll1->search("*", {"tags"}, "tags:=§ 23", {}, {}, {0}, 100, 1, MAX_SCORE, {true},
                            Index::DROP_TOKENS_THRESHOLD,
                            spp::sparse_hash_set<std::string>(),
                            spp::sparse_hash_set<std::string>(), 10, "", 30, 5,
                            "", 10, {}, {}, {}, 0,
                            "<mark>", "</mark>", {}, 1000, true, false, true, "", false, 6000 * 1000, 4, 7, fallback,
                            4, {off}, 32767, 32767, 2,
                            false, false).get();

    ASSERT_EQ(1, results["hits"].size());

    results = coll1->search("*", {"tags"}, "tags:=§ 23 Satz", {}, {}, {0}, 100, 1, MAX_SCORE, {true},
                            Index::DROP_TOKENS_THRESHOLD,
                            spp::sparse_hash_set<std::string>(),
                            spp::sparse_hash_set<std::string>(), 10, "", 30, 5,
                            "", 10, {}, {}, {}, 0,
                            "<mark>", "</mark>", {}, 1000, true, false, true, "", false, 6000 * 1000, 4, 7, fallback,
                            4, {off}, 32767, 32767, 2,
                            false, false).get();

    ASSERT_EQ(0, results["hits"].size());
}

TEST_F(CollectionSpecificMoreTest, ExactFilteringOnArray2) {
    auto schema = R"({
        "name": "coll1",
        "fields": [
            {"name": "capability", "type": "string[]", "facet": true}
        ]
    })"_json;

    Collection* coll1 = collectionManager.create_collection(schema).get();

    nlohmann::json doc1;
    doc1["capability"] = {"Encoding capabilities for network communications",
                            "Obfuscation capabilities"};
    coll1->add(doc1.dump());

    auto results = coll1->search("*", {}, "capability:=Encoding capabilities", {}, {}, {0}, 100, 1, MAX_SCORE, {true},
                                 Index::DROP_TOKENS_THRESHOLD,
                                 spp::sparse_hash_set<std::string>(),
                                 spp::sparse_hash_set<std::string>(), 10, "", 30, 5,
                                 "", 10, {}, {}, {}, 0,
                                 "<mark>", "</mark>", {}, 1000, true, false, true, "", false, 6000 * 1000, 4, 7, fallback,
                                 4, {off}, 32767, 32767, 2,
                                 false, false).get();

    ASSERT_EQ(0, results["hits"].size());
}

TEST_F(CollectionSpecificMoreTest, SplitTokensCrossFieldMatching) {
    std::vector<field> fields = {field("name", field_types::STRING, false),
                                 field("brand", field_types::STRING, false),};

    Collection* coll1 = collectionManager.create_collection("coll1", 1, fields).get();

    nlohmann::json doc1;
    doc1["id"] = "0";
    doc1["name"] = "Vitamin C1";
    doc1["brand"] = "Paulas Choice";

    ASSERT_TRUE(coll1->add(doc1.dump()).ok());

    auto results = coll1->search("paulaschoice c1", {"name", "brand"},
                                 "", {}, {}, {2}, 10,
                                 1, FREQUENCY, {true},
                                 0).get();

    ASSERT_EQ(1, results["hits"].size());
    collectionManager.drop_collection("coll1");
}

TEST_F(CollectionSpecificMoreTest, PrefixSearchOnSpecificFields) {
    std::vector<field> fields = {field("name", field_types::STRING, false),
                                 field("brand", field_types::STRING, false),};

    Collection* coll1 = collectionManager.create_collection("coll1", 1, fields).get();

    // atleast 4 tokens that begin with "girl" to trigger this regression
    std::vector<std::string> names = {
        "Jungle Girl", "Jungle Girlz", "Jam Foo1", "Jam Foo2", "Jam Foo3", "Jam Foo4", "Jam Foo"
    };

    std::vector<std::string> brands = {
        "Foobar", "Foobar2", "Girlx", "Girly", "Girlz", "Girlz", "Girlzz"
    };

    for(size_t i = 0; i < names.size(); i++) {
        nlohmann::json doc1;
        doc1["name"] = names[i];
        doc1["brand"] = brands[i];
        ASSERT_TRUE(coll1->add(doc1.dump()).ok());
    }

    auto results = coll1->search("jungle girl", {"name", "brand"},
                                 "", {}, {}, {0}, 10,
                                 1, FREQUENCY, {false, true},
                                 0).get();

    ASSERT_EQ(1, results["hits"].size());

    results = coll1->search("jam foo", {"name"},
                            "", {}, {}, {0}, 10,
                            1, FREQUENCY, {true},
                            0).get();

    ASSERT_EQ(4, results["hits"].size());
    ASSERT_EQ("6", results["hits"][0]["document"]["id"].get<std::string>());

    results = coll1->search("jam foo", {"name"},
                            "", {}, {}, {0}, 10,
                            1, FREQUENCY, {false},
                            0).get();

    ASSERT_EQ(1, results["hits"].size());

    collectionManager.drop_collection("coll1");
}

TEST_F(CollectionSpecificMoreTest, OrderWithThreeSortFields) {
    std::vector<field> fields = {field("name", field_types::STRING, false),
                                 field("type", field_types::INT32, false),
                                 field("valid_from", field_types::INT64, false),
                                 field("created_at", field_types::INT64, false),};

    Collection* coll1 = collectionManager.create_collection("coll1", 1, fields).get();

    nlohmann::json doc1;
    doc1["name"] = "should be 1st";
    doc1["type"] = 2;
    doc1["valid_from"] = 1655741107972;
    doc1["created_at"] = 1655741107724;

    ASSERT_TRUE(coll1->add(doc1.dump()).ok());

    doc1["name"] = "should be 2nd";
    doc1["type"] = 1;
    doc1["valid_from"] = 1656309617303;
    doc1["created_at"] = 1656309617194;

    ASSERT_TRUE(coll1->add(doc1.dump()).ok());

    doc1["name"] = "should be 3rd";
    doc1["type"] = 0;
    doc1["valid_from"] = 0;
    doc1["created_at"] = 1656309677131;

    ASSERT_TRUE(coll1->add(doc1.dump()).ok());

    sort_fields = {sort_by("type", "desc"), sort_by("valid_from", "desc"), sort_by("created_at", "desc")};

    auto results = coll1->search("s", {"name"},
                                 "", {}, sort_fields, {2}, 10,
                                 1, FREQUENCY, {true},
                                 0).get();

    ASSERT_EQ(3, results["hits"].size());
    ASSERT_EQ("0", results["hits"][0]["document"]["id"].get<std::string>());
    ASSERT_EQ("1", results["hits"][1]["document"]["id"].get<std::string>());
    ASSERT_EQ("2", results["hits"][2]["document"]["id"].get<std::string>());

    collectionManager.drop_collection("coll1");
}

TEST_F(CollectionSpecificMoreTest, LongString) {
    std::vector<field> fields = {field("name", field_types::STRING, false),};

    Collection* coll1 = collectionManager.create_collection("coll1", 1, fields).get();

    std::string name;
    for(size_t i = 0; i < 100; i++) {
        name += "foo" + std::to_string(i) + " ";
    }

    nlohmann::json doc1;
    doc1["name"] = name;

    ASSERT_TRUE(coll1->add(doc1.dump()).ok());

    auto results = coll1->search(name, {"name"},
                                 "", {}, sort_fields, {2}, 10,
                                 1, FREQUENCY, {true},
                                 0).get();

    ASSERT_EQ(1, results["hits"].size());

    collectionManager.drop_collection("coll1");
}

TEST_F(CollectionSpecificMoreTest, RelevanceConsiderAllFields) {
    std::vector<field> fields = {field("f1", field_types::STRING, false),
                                 field("f2", field_types::STRING, false),
                                 field("f3", field_types::STRING, false),};

    Collection* coll1 = collectionManager.create_collection("coll1", 1, fields).get();

    nlohmann::json doc1;
    doc1["f1"] = "alpha";
    doc1["f2"] = "alpha";
    doc1["f3"] = "alpha";

    ASSERT_TRUE(coll1->add(doc1.dump()).ok());

    doc1["f1"] = "alpha";
    doc1["f2"] = "alpha";
    doc1["f3"] = "beta";

    ASSERT_TRUE(coll1->add(doc1.dump()).ok());

    doc1["f1"] = "alpha";
    doc1["f2"] = "beta";
    doc1["f3"] = "gamma";

    ASSERT_TRUE(coll1->add(doc1.dump()).ok());

    auto results = coll1->search("alpha", {"f1", "f2", "f3"},
                                 "", {}, {}, {2}, 10,
                                 1, FREQUENCY, {true},
                                 0, spp::sparse_hash_set<std::string>(),
                                 spp::sparse_hash_set<std::string>(), 10, "", 30, 4, "", 40, {}, {}, {}, 0,
                                 "<mark>", "</mark>", {3, 2, 1}).get();

    ASSERT_EQ(3, results["hits"].size());
    ASSERT_EQ("0", results["hits"][0]["document"]["id"].get<std::string>());
    ASSERT_EQ("1", results["hits"][1]["document"]["id"].get<std::string>());
    ASSERT_EQ("2", results["hits"][2]["document"]["id"].get<std::string>());

    // verify match score component values
    ASSERT_EQ("578730123365711899", results["hits"][0]["text_match_info"]["score"].get<std::string>());
    ASSERT_EQ(3, results["hits"][0]["text_match_info"]["fields_matched"].get<size_t>());
    ASSERT_EQ(2, results["hits"][1]["text_match_info"]["fields_matched"].get<size_t>());
    ASSERT_EQ(1, results["hits"][2]["text_match_info"]["fields_matched"].get<size_t>());

    ASSERT_EQ(1, results["hits"][0]["text_match_info"]["tokens_matched"].get<size_t>());
    ASSERT_EQ(1, results["hits"][1]["text_match_info"]["tokens_matched"].get<size_t>());
    ASSERT_EQ(1, results["hits"][2]["text_match_info"]["tokens_matched"].get<size_t>());

    ASSERT_EQ("1108091339008", results["hits"][0]["text_match_info"]["best_field_score"].get<std::string>());
    ASSERT_EQ("1108091339008", results["hits"][1]["text_match_info"]["best_field_score"].get<std::string>());
    ASSERT_EQ("1108091339008", results["hits"][2]["text_match_info"]["best_field_score"].get<std::string>());

    ASSERT_EQ(3, results["hits"][0]["text_match_info"]["best_field_weight"].get<size_t>());
    ASSERT_EQ(3, results["hits"][1]["text_match_info"]["best_field_weight"].get<size_t>());
    ASSERT_EQ(3, results["hits"][2]["text_match_info"]["best_field_weight"].get<size_t>());

    collectionManager.drop_collection("coll1");
}

TEST_F(CollectionSpecificMoreTest, CrossFieldWeightIsNotAugmentated) {
    std::vector<field> fields = {field("title", field_types::STRING, false),
                                 field("type", field_types::STRING, false)};

    Collection* coll1 = collectionManager.create_collection("coll1", 1, fields).get();

    nlohmann::json doc1;
    doc1["title"] = "Nike Shoerack";
    doc1["type"] = "shoe_rack";

    ASSERT_TRUE(coll1->add(doc1.dump()).ok());

    doc1["title"] = "Nike Air Force 1";
    doc1["type"] = "shoe";

    ASSERT_TRUE(coll1->add(doc1.dump()).ok());

    auto results = coll1->search("nike shoe", {"type", "title"},
                                 "", {}, {}, {2}, 10,
                                 1, FREQUENCY, {true},
                                 0, spp::sparse_hash_set<std::string>(),
                                 spp::sparse_hash_set<std::string>(), 10, "", 30, 4, "", 40, {}, {}, {}, 0,
                                 "<mark>", "</mark>", {5, 1}).get();

    ASSERT_EQ(2, results["hits"].size());
    ASSERT_EQ("0", results["hits"][0]["document"]["id"].get<std::string>());
    ASSERT_EQ("1", results["hits"][1]["document"]["id"].get<std::string>());

    collectionManager.drop_collection("coll1");
}

TEST_F(CollectionSpecificMoreTest, HighlightWithAccentedChars) {
    std::vector<field> fields = {field(".*", field_types::AUTO, false)};
    Collection* coll1 = collectionManager.create_collection("coll1", 1, fields, "", 0, field_types::AUTO, {}, {}, true).get();

    auto nested_doc = R"({
      "title": "Rāpeti Early Learning Centre",
      "companies": [
        {"title": "Rāpeti Early Learning Centre"}
      ]
    })"_json;

    ASSERT_TRUE(coll1->add(nested_doc.dump()).ok());

    auto results = coll1->search("rap", {"title", "companies"},
                                 "", {}, {}, {2}, 10,
                                 1, FREQUENCY, {true}).get();

    ASSERT_EQ(1, results["hits"].size());
    ASSERT_EQ("<mark>Rāp</mark>eti Early Learning Centre", results["hits"][0]["highlights"][0]["snippet"].get<std::string>());

    auto highlight_doc = R"({
      "companies": [
        {
          "title": {
            "matched_tokens": [
              "Rāp"
            ],
            "snippet": "<mark>Rāp</mark>eti Early Learning Centre"
          }
        }
      ],
      "title": {
        "matched_tokens": [
          "Rāp"
        ],
        "snippet": "<mark>Rāp</mark>eti Early Learning Centre"
      }
    })"_json;

    ASSERT_EQ(highlight_doc.dump(), results["hits"][0]["highlight"].dump());
}

TEST_F(CollectionSpecificMoreTest, FieldWeightNormalization) {
    std::vector<field> fields = {field("title", field_types::STRING, false),
                                 field("brand", field_types::STRING, false),
                                 field("type", field_types::STRING, false)};

    Collection* coll1 = collectionManager.create_collection("coll1", 1, fields).get();

    std::vector<std::string> raw_search_fields = {"title", "brand", "type"};
    std::vector<uint32_t> query_by_weights = {110, 25, 55};
    std::vector<search_field_t> weighted_search_fields;
    std::vector<std::string> reordered_search_fields;

    coll1->process_search_field_weights(raw_search_fields, query_by_weights, weighted_search_fields,
                                        reordered_search_fields);

    ASSERT_EQ(3, reordered_search_fields.size());
    ASSERT_EQ(3, weighted_search_fields.size());

    ASSERT_EQ("title", weighted_search_fields[0].name);
    ASSERT_EQ("type", weighted_search_fields[1].name);
    ASSERT_EQ("brand", weighted_search_fields[2].name);

    ASSERT_EQ(15, weighted_search_fields[0].weight);
    ASSERT_EQ(14, weighted_search_fields[1].weight);
    ASSERT_EQ(13, weighted_search_fields[2].weight);

    // same weights
    weighted_search_fields.clear();
    reordered_search_fields.clear();
    query_by_weights = {15, 15, 15};

    coll1->process_search_field_weights(raw_search_fields, query_by_weights, weighted_search_fields,
                                        reordered_search_fields);

    ASSERT_EQ("title", weighted_search_fields[0].name);
    ASSERT_EQ("brand", weighted_search_fields[1].name);
    ASSERT_EQ("type", weighted_search_fields[2].name);

    ASSERT_EQ(15, weighted_search_fields[0].weight);
    ASSERT_EQ(15, weighted_search_fields[1].weight);
    ASSERT_EQ(15, weighted_search_fields[2].weight);

    // same weights large
    weighted_search_fields.clear();
    reordered_search_fields.clear();
    query_by_weights = {800, 800, 800};

    coll1->process_search_field_weights(raw_search_fields, query_by_weights, weighted_search_fields,
                                        reordered_search_fields);

    ASSERT_EQ("title", weighted_search_fields[0].name);
    ASSERT_EQ("brand", weighted_search_fields[1].name);
    ASSERT_EQ("type", weighted_search_fields[2].name);

    ASSERT_EQ(15, weighted_search_fields[0].weight);
    ASSERT_EQ(15, weighted_search_fields[1].weight);
    ASSERT_EQ(15, weighted_search_fields[2].weight);

    // weights desc ordered but exceed max weight
    weighted_search_fields.clear();
    reordered_search_fields.clear();
    query_by_weights = {603, 602, 601};

    coll1->process_search_field_weights(raw_search_fields, query_by_weights, weighted_search_fields,
                                        reordered_search_fields);

    ASSERT_EQ("title", weighted_search_fields[0].name);
    ASSERT_EQ("brand", weighted_search_fields[1].name);
    ASSERT_EQ("type", weighted_search_fields[2].name);

    ASSERT_EQ(15, weighted_search_fields[0].weight);
    ASSERT_EQ(14, weighted_search_fields[1].weight);
    ASSERT_EQ(13, weighted_search_fields[2].weight);

    // number of fields > 15 (must cap least important fields to weight 0)
    raw_search_fields.clear();
    weighted_search_fields.clear();
    reordered_search_fields.clear();
    query_by_weights.clear();

    for(size_t i = 0; i < 17; i++) {
        raw_search_fields.push_back("field" + std::to_string(17 - i));
        query_by_weights.push_back(17 - i);
    }

    coll1->process_search_field_weights(raw_search_fields, query_by_weights, weighted_search_fields,
                                        reordered_search_fields);

    ASSERT_EQ("field3", weighted_search_fields[14].name);
    ASSERT_EQ("field2", weighted_search_fields[15].name);
    ASSERT_EQ("field1", weighted_search_fields[16].name);

    ASSERT_EQ(1, weighted_search_fields[14].weight);
    ASSERT_EQ(0, weighted_search_fields[15].weight);
    ASSERT_EQ(0, weighted_search_fields[16].weight);

    // when weights are not given
    raw_search_fields.clear();
    weighted_search_fields.clear();
    reordered_search_fields.clear();
    query_by_weights.clear();

    for(size_t i = 0; i < 17; i++) {
        raw_search_fields.push_back("field" + std::to_string(17 - i));
    }

    coll1->process_search_field_weights(raw_search_fields, query_by_weights, weighted_search_fields,
                                        reordered_search_fields);

    ASSERT_EQ("field3", weighted_search_fields[14].name);
    ASSERT_EQ("field2", weighted_search_fields[15].name);
    ASSERT_EQ("field1", weighted_search_fields[16].name);

    ASSERT_EQ(1, weighted_search_fields[14].weight);
    ASSERT_EQ(0, weighted_search_fields[15].weight);
    ASSERT_EQ(0, weighted_search_fields[16].weight);

    collectionManager.drop_collection("coll1");
}

TEST_F(CollectionSpecificMoreTest, SearchingForMinusCharacter) {
    // when the minus character is part of symbols_to_index it should not be used as exclusion operator
    std::vector<field> fields = {field("name", field_types::STRING, false),
                                 field("points", field_types::INT32, false),};

    Collection* coll1 = collectionManager.create_collection(
        "coll1", 1, fields, "points", 0, "", {"-"}, {}
    ).get();

    nlohmann::json doc1;
    doc1["name"] = "y = -x + 3 + 2 * x";
    doc1["points"] = 100;

    ASSERT_TRUE(coll1->add(doc1.dump()).ok());

    doc1["name"] = "foo bar";
    ASSERT_TRUE(coll1->add(doc1.dump()).ok());

    auto results = coll1->search("-x + 3", {"name"},
                                 "", {}, {}, {0}, 10,
                                 1, FREQUENCY, {true},
                                 0).get();

    ASSERT_EQ(1, results["hits"].size());

    results = coll1->search("-", {"name"},
                            "", {}, {}, {0}, 10,
                            1, FREQUENCY, {true},
                            0).get();

    ASSERT_EQ(1, results["hits"].size());
}

TEST_F(CollectionSpecificMoreTest, UpsertUpdateEmplaceShouldAllRemoveIndex) {
    nlohmann::json schema = R"({
        "name": "coll1",
        "fields": [
          {"name": "title1", "type": "string", "optional": true},
          {"name": "title2", "type": "string", "optional": true},
          {"name": "title3", "type": "string", "optional": true}
        ]
    })"_json;

    auto op = collectionManager.create_collection(schema);
    ASSERT_TRUE(op.ok());
    Collection* coll1 = op.get();

    auto doc1 = R"({
        "id": "0",
        "title1": "Foo",
        "title2": "Bar",
        "title3": "Baz",
        "data": "abcdefghijk"
    })"_json;

    ASSERT_TRUE(coll1->add(doc1.dump(), CREATE).ok());

    // via upsert

    auto doc_update = R"({
        "id": "0",
        "title2": "Bar",
        "title3": "Baz"
    })"_json;
    ASSERT_TRUE(coll1->add(doc_update.dump(), UPSERT).ok());

    auto results = coll1->search("foo", {"title1"}, "", {}, {}, {0}, 10, 1, FREQUENCY, {false}).get();
    ASSERT_EQ(0, results["found"].get<size_t>());

    results = coll1->search("bar", {"title2"}, "", {}, {}, {0}, 10, 1, FREQUENCY, {false}).get();
    ASSERT_EQ(1, results["found"].get<size_t>());
    ASSERT_EQ(3, results["hits"][0]["document"].size());

    // via update, existing index should not be removed because update can send partial doc

    doc_update = R"({
        "id": "0",
        "title3": "Baz"
    })"_json;
    ASSERT_TRUE(coll1->add(doc_update.dump(), UPDATE).ok());

    results = coll1->search("bar", {"title2"}, "", {}, {}, {0}, 10, 1, FREQUENCY, {false}).get();
    ASSERT_EQ(1, results["found"].get<size_t>());

    // via emplace, existing index should not be removed because emplace could send partial doc

    doc_update = R"({
        "id": "0"
    })"_json;
    ASSERT_TRUE(coll1->add(doc_update.dump(), EMPLACE).ok());

    results = coll1->search("baz", {"title3"}, "", {}, {}, {0}, 10, 1, FREQUENCY, {false}).get();
    ASSERT_EQ(1, results["found"].get<size_t>());
}

TEST_F(CollectionSpecificMoreTest, UpdateWithEmptyArray) {
    nlohmann::json schema = R"({
        "name": "coll1",
        "fields": [
          {"name": "tags", "type": "string[]"}
        ]
    })"_json;

    auto op = collectionManager.create_collection(schema);
    ASSERT_TRUE(op.ok());
    Collection* coll1 = op.get();

    auto doc1 = R"({
        "id": "0",
        "tags": ["alpha", "beta", "gamma"]
    })"_json;

    ASSERT_TRUE(coll1->add(doc1.dump(), CREATE).ok());

    auto doc2 = R"({
        "id": "1",
        "tags": ["one", "two"]
    })"_json;

    ASSERT_TRUE(coll1->add(doc2.dump(), CREATE).ok());

    // via update

    auto doc_update = R"({
        "id": "0",
        "tags": []
    })"_json;
    ASSERT_TRUE(coll1->add(doc_update.dump(), UPDATE).ok());

    auto results = coll1->search("alpha", {"tags"}, "", {}, {}, {0}, 10, 1, FREQUENCY, {false}).get();
    ASSERT_EQ(0, results["found"].get<size_t>());

    // via upsert

    doc_update = R"({
        "id": "1",
        "tags": []
    })"_json;
    ASSERT_TRUE(coll1->add(doc_update.dump(), UPSERT).ok());

    results = coll1->search("one", {"tags"}, "", {}, {}, {0}, 10, 1, FREQUENCY, {false}).get();
    ASSERT_EQ(0, results["found"].get<size_t>());
}

TEST_F(CollectionSpecificMoreTest, UpdateArrayWithNullValue) {
    nlohmann::json schema = R"({
        "name": "coll1",
        "fields": [
          {"name": "tags", "type": "string[]", "optional": true}
        ]
    })"_json;

    auto op = collectionManager.create_collection(schema);
    ASSERT_TRUE(op.ok());
    Collection* coll1 = op.get();

    auto doc1 = R"({
        "id": "0",
        "tags": ["alpha", "beta", "gamma"]
    })"_json;

    ASSERT_TRUE(coll1->add(doc1.dump(), CREATE).ok());

    auto doc2 = R"({
        "id": "1",
        "tags": ["one", "two"]
    })"_json;

    ASSERT_TRUE(coll1->add(doc2.dump(), CREATE).ok());

    // via update

    auto doc_update = R"({
        "id": "0",
        "tags": null
    })"_json;
    ASSERT_TRUE(coll1->add(doc_update.dump(), UPDATE).ok());

    auto results = coll1->search("alpha", {"tags"}, "", {}, {}, {0}, 10, 1, FREQUENCY, {false}).get();
    ASSERT_EQ(0, results["found"].get<size_t>());

    // update document with no value (optional field) with a null value
    auto doc3 = R"({
        "id": "2"
    })"_json;

    ASSERT_TRUE(coll1->add(doc3.dump(), CREATE).ok());
    results = coll1->search("alpha", {"tags"}, "", {}, {}, {0}, 10, 1, FREQUENCY, {false}).get();
    ASSERT_EQ(0, results["found"].get<size_t>());

    doc_update = R"({
        "id": "2",
        "tags": null
    })"_json;
    ASSERT_TRUE(coll1->add(doc_update.dump(), UPDATE).ok());

    // via upsert

    doc_update = R"({
        "id": "1",
        "tags": null
    })"_json;
    ASSERT_TRUE(coll1->add(doc_update.dump(), UPSERT).ok());

    results = coll1->search("one", {"tags"}, "", {}, {}, {0}, 10, 1, FREQUENCY, {false}).get();
    ASSERT_EQ(0, results["found"].get<size_t>());
}

TEST_F(CollectionSpecificMoreTest, ReplaceArrayElement) {
    nlohmann::json schema = R"({
        "name": "coll1",
        "fields": [
          {"name": "tags", "type": "string[]"}
        ]
    })"_json;

    auto op = collectionManager.create_collection(schema);
    ASSERT_TRUE(op.ok());
    Collection* coll1 = op.get();

    auto doc1 = R"({
        "id": "0",
        "tags": ["alpha", "beta", "gamma"]
    })"_json;

    ASSERT_TRUE(coll1->add(doc1.dump(), CREATE).ok());

    auto doc2 = R"({
        "id": "1",
        "tags": ["one", "two", "three"]
    })"_json;

    ASSERT_TRUE(coll1->add(doc2.dump(), CREATE).ok());

    // via update

    auto doc_update = R"({
        "id": "0",
        "tags": ["alpha", "gamma"]
    })"_json;
    ASSERT_TRUE(coll1->add(doc_update.dump(), UPDATE).ok());

    auto results = coll1->search("beta", {"tags"}, "", {}, {}, {0}, 10, 1, FREQUENCY, {false}).get();
    ASSERT_EQ(0, results["found"].get<size_t>());

    // via upsert

    doc_update = R"({
        "id": "1",
        "tags": ["one", "three"]
    })"_json;
    ASSERT_TRUE(coll1->add(doc_update.dump(), UPSERT).ok());

    results = coll1->search("two", {"tags"}, "", {}, {}, {0}, 10, 1, FREQUENCY, {false}).get();
    ASSERT_EQ(0, results["found"].get<size_t>());
}

TEST_F(CollectionSpecificMoreTest, UnorderedWeightingOfFields) {
    nlohmann::json schema = R"({
        "name": "coll1",
        "fields": [
            {"name": "title", "type": "string"},
            {"name": "brand", "type": "string"},
            {"name": "sku", "type": "string"}
        ]
    })"_json;

    Collection* coll1 = collectionManager.create_collection(schema).get();

    nlohmann::json doc;
    doc["title"] = "42f05db9-373a-4372-9bd0-ff4b5aaba28d";
    doc["brand"] = "brand";
    doc["sku"] = "rgx761";

    ASSERT_TRUE(coll1->add(doc.dump()).ok());

    // with num_typos

    auto res_op = coll1->search("rg0761", {"title","brand","sku"}, "", {}, {}, {2,2,0}, 10, 1,
                                FREQUENCY, {true},
                                0, spp::sparse_hash_set<std::string>(),
                                spp::sparse_hash_set<std::string>(), 10, "", 30, 4, "", 40, {}, {}, {}, 0,
                                "<mark>", "</mark>", {10, 7, 10});

    ASSERT_TRUE(res_op.ok());
    ASSERT_EQ(0, res_op.get()["hits"].size());

    // with prefix
    res_op = coll1->search("rgx", {"title","brand","sku"}, "", {}, {}, {2,2,0}, 10, 1,
                           FREQUENCY, {true, true, false},
                           0, spp::sparse_hash_set<std::string>(),
                           spp::sparse_hash_set<std::string>(), 10, "", 30, 4, "", 40, {}, {}, {}, 0,
                           "<mark>", "</mark>", {10, 7, 10});

    ASSERT_TRUE(res_op.ok());
    ASSERT_EQ(0, res_op.get()["hits"].size());
}

TEST_F(CollectionSpecificMoreTest, IncludeFieldsOnlyId) {
    nlohmann::json schema = R"({
        "name": "coll1",
        "fields": [
            {"name": "title", "type": "string"}
        ]
    })"_json;

    Collection* coll1 = collectionManager.create_collection(schema).get();

    nlohmann::json doc;
    doc["title"] = "Sample Title";
    ASSERT_TRUE(coll1->add(doc.dump()).ok());

    auto res_op = coll1->search("*", {}, "", {}, {}, {2}, 10, 1,
                                FREQUENCY, {true}, 0, {"id"});

    ASSERT_TRUE(res_op.ok());
    auto res = res_op.get();

    ASSERT_EQ(1, res["hits"][0]["document"].size());
    ASSERT_EQ("0", res["hits"][0]["document"]["id"].get<std::string>());
}

TEST_F(CollectionSpecificMoreTest, QueryWithOnlySpecialChars) {
    nlohmann::json schema = R"({
        "name": "coll1",
        "fields": [
            {"name": "title", "type": "string"}
        ]
    })"_json;

    Collection* coll1 = collectionManager.create_collection(schema).get();

    nlohmann::json doc;
    doc["title"] = "Sample Title";
    ASSERT_TRUE(coll1->add(doc.dump()).ok());

    auto res_op = coll1->search("--", {"title"}, "", {}, {}, {2}, 10, 1, FREQUENCY, {true});

    ASSERT_TRUE(res_op.ok());
    auto res = res_op.get();

    ASSERT_EQ(1, res["hits"].size());
    ASSERT_EQ("0", res["hits"][0]["document"]["id"].get<std::string>());
}

TEST_F(CollectionSpecificMoreTest, HandleStringFieldWithObjectValueEarlier) {
    nlohmann::json schema = R"({
        "name": "coll1",
        "fields": [
            {"name": ".*", "type": "auto"}
        ]
    })"_json;

    Collection* coll1 = collectionManager.create_collection(schema).get();

    // index a "bad" document with title as an object field

    nlohmann::json doc;
    doc["id"] = "12345";
    doc["title"] = R"({"id": 12345})"_json;

    auto add_op = coll1->add(doc.dump());
    ASSERT_TRUE(add_op.ok());

    // now add another document where `title` is a string
    doc["id"] = "12346";
    doc["title"] = "Title 2";
    add_op = coll1->add(doc.dump());
    ASSERT_TRUE(add_op.ok());

    // try to update the former document
    doc["id"] = "12345";
    doc["title"] = "Title 1";
    add_op = coll1->add(doc.dump(), UPSERT);
    ASSERT_TRUE(add_op.ok());
}

TEST_F(CollectionSpecificMoreTest, CopyDocHelper) {
    std::vector<highlight_field_t> hightlight_items = {
        highlight_field_t("foo.bar", false, false, true),
        highlight_field_t("baz", false, false, true),
        highlight_field_t("not-found", false, false, true),
    };

    nlohmann::json src = R"({
        "baz": {"name": "John"},
        "foo.bar": 12345
    })"_json;

    nlohmann::json dst;
    Collection::copy_highlight_doc(hightlight_items, true, src, dst);

    ASSERT_EQ(2, dst.size());
    ASSERT_EQ(1, dst.count("baz"));
    ASSERT_EQ(1, dst.count("foo.bar"));

    // when both nested & flattened forms are present, copy only flat form for collection without nesting enabled
    src = R"({
        "baz": {"name": "John"},
        "baz.name": "John"
    })"_json;
    dst.clear();

    hightlight_items = {
        highlight_field_t("baz.name", false, false, true),
    };

    Collection::copy_highlight_doc(hightlight_items, false, src, dst);
    ASSERT_EQ(1, dst.size());
    ASSERT_EQ(1, dst.count("baz.name"));
}

TEST_F(CollectionSpecificMoreTest, HighlightFieldWithBothFlatAndNestedForm) {
    nlohmann::json schema = R"({
        "name": "coll1",
        "fields": [
            {"name": "name.first", "type": "string"}
        ]
    })"_json;

    Collection *coll1 = collectionManager.create_collection(schema).get();

    nlohmann::json doc;
    doc["name.first"] = "John";
    doc["name"]["first"] = "John";

    ASSERT_TRUE(coll1->add(doc.dump()).ok());

    auto res = coll1->search("john", {"name.first"}, "", {}, {}, {2}, 10, 1,
                             FREQUENCY, {true},
                             10, spp::sparse_hash_set<std::string>(),
                             spp::sparse_hash_set<std::string>()).get();

    ASSERT_EQ(1, res["hits"].size());
    ASSERT_EQ("<mark>John</mark>", res["hits"][0]["highlight"]["name.first"]["snippet"].get<std::string>());
}

TEST_F(CollectionSpecificMoreTest, HighlightWordWithSymbols) {
    nlohmann::json schema = R"({
        "name": "coll1",
        "fields": [
            {"name": "title", "type": "string"}
        ]
    })"_json;

    Collection *coll1 = collectionManager.create_collection(schema).get();

    nlohmann::json doc;
    doc["title"] = "var(--icon-secondary-neutral); For components with";

    ASSERT_TRUE(coll1->add(doc.dump()).ok());

    auto res = coll1->search("favicon", {"title"}, "", {}, {}, {2}, 10, 1,
                                FREQUENCY, {true},
                                10, spp::sparse_hash_set<std::string>(),
                                spp::sparse_hash_set<std::string>(), 10, "", 30, 4, "locations.address",
                                20, {}, {}, {}, 0, "<mark>", "</mark>", {}, 1000, true, false, true,
                                "title").get();

    ASSERT_EQ(1, res["hits"].size());
    ASSERT_EQ("<mark>var(--icon</mark>-secondary-neutral); For components with",
              res["hits"][0]["highlight"]["title"]["snippet"].get<std::string>());
}

TEST_F(CollectionSpecificMoreTest, HighlightObjectShouldBeEmptyWhenNoHighlightFieldFound) {
    nlohmann::json schema = R"({
        "name": "coll1",
        "fields": [
            {"name": "title", "type": "string"},
            {"name": "brand", "type": "string"},
            {"name": "sku", "type": "string"}
        ]
    })"_json;

    Collection* coll1 = collectionManager.create_collection(schema).get();

    nlohmann::json doc;
    doc["title"] = "42f05db9-373a-4372-9bd0-ff4b5aaba28d";
    doc["brand"] = "brand";
    doc["sku"] = "rgx761";

    ASSERT_TRUE(coll1->add(doc.dump()).ok());

    auto res_op = coll1->search("brand", {"title", "brand", "sku"}, "", {}, {}, {2, 2, 0}, 10, 1,
                                FREQUENCY, {true},
                                10, spp::sparse_hash_set<std::string>(),
                                spp::sparse_hash_set<std::string>(), 10, "", 30, 4, "locations.address",
                                20, {}, {}, {}, 0, "<mark>", "</mark>", {}, 1000, true, false, true,
                                "title");

    ASSERT_TRUE(res_op.ok());
    auto res = res_op.get();
    ASSERT_EQ(1, res["hits"].size());

    ASSERT_TRUE(res["hits"][0]["highlight"]["snippet"].empty());
}

TEST_F(CollectionSpecificMoreTest, WildcardSearchWithNoSortingField) {
    nlohmann::json schema = R"({
        "name": "coll1",
        "fields": [
            {"name": "title", "type": "string"}
        ]
    })"_json;

    Collection* coll1 = collectionManager.create_collection(schema).get();

    // search on empty collection
    auto res_op = coll1->search("*", {}, "", {}, {}, {2}, 10, 1,
                                FREQUENCY, {true});

    ASSERT_TRUE(res_op.ok());
    auto res = res_op.get();
    ASSERT_EQ(0, res["hits"].size());
    ASSERT_EQ(0, res["found"].get<size_t>());

    nlohmann::json doc;
    doc["title"] = "Sample Title 1";
    ASSERT_TRUE(coll1->add(doc.dump()).ok());

    doc["title"] = "Sample Title 2";
    ASSERT_TRUE(coll1->add(doc.dump()).ok());

    res_op = coll1->search("*", {}, "", {}, {}, {2}, 10, 1,
                                FREQUENCY, {true});

    ASSERT_TRUE(res_op.ok());
    res = res_op.get();
    ASSERT_EQ(2, res["hits"].size());
    ASSERT_EQ(2, res["found"].get<size_t>());

    ASSERT_EQ("1", res["hits"][0]["document"]["id"].get<std::string>());
    ASSERT_EQ("0", res["hits"][1]["document"]["id"].get<std::string>());
}

TEST_F(CollectionSpecificMoreTest, AutoSchemaWithObjectValueAsFirstDoc) {
    // when a value is `object` initially and then is integer, updating that object should not cause errors
    nlohmann::json schema = R"({
        "name": "coll1",
        "fields": [
            {"name": ".*", "type": "auto"}
        ]
    })"_json;

    Collection* coll1 = collectionManager.create_collection(schema).get();

    nlohmann::json doc;
    doc["id"] = "0";
    doc["title"] = "Sample Title 1";
    doc["num"] = nlohmann::json::object();
    ASSERT_TRUE(coll1->add(doc.dump()).ok());

    doc["id"] = "1";
    doc["title"] = "Sample Title 2";
    doc["num"] = 42;
    ASSERT_TRUE(coll1->add(doc.dump()).ok());

    // now try updating first doc
    doc["id"] = "0";
    doc["title"] = "Sample Title 1";
    doc["num"] = 100;
    ASSERT_TRUE(coll1->add(doc.dump(), UPSERT).ok());

    auto res = coll1->search("*", {}, "num:100", {}, {}, {2}, 10, 1, FREQUENCY, {true}).get();
    ASSERT_EQ(1, res["hits"].size());
}

TEST_F(CollectionSpecificMoreTest, VerifyDeletionOfFacetStringIndex) {
    nlohmann::json schema = R"({
        "name": "coll1",
        "fields": [
            {"name": "title", "type": "string", "facet": true},
            {"name": "i32", "type": "int32", "facet": true},
            {"name": "float", "type": "float", "facet": true},
            {"name": "i64", "type": "int64", "facet": true},
            {"name": "i32arr", "type": "int32[]", "facet": true},
            {"name": "floatarr", "type": "float[]", "facet": true},
            {"name": "i64arr", "type": "int64[]", "facet": true}
        ]
    })"_json;

    Collection* coll1 = collectionManager.create_collection(schema).get();

    nlohmann::json doc;
    doc["id"] = "0";
    doc["title"] = "Title";
    doc["i32"] = 100;
    doc["float"] = 2.40;
    doc["i64"] = 10000;
    doc["i32arr"] = {100};
    doc["floatarr"] = {2.50};
    doc["i64arr"] = {10000};

    ASSERT_TRUE(coll1->add(doc.dump()).ok());

    auto search_index = coll1->_get_index()->_get_search_index();
    ASSERT_EQ(7, search_index.size());
    for(const auto& kv: search_index) {
        ASSERT_EQ(1, kv.second->size);
    }

    coll1->remove("0");
    ASSERT_EQ(7, search_index.size());

    for(const auto& kv: search_index) {
        ASSERT_EQ(0, kv.second->size);
    }
}

TEST_F(CollectionSpecificMoreTest, MustExcludeOutOf) {
    nlohmann::json schema = R"({
        "name": "coll1",
        "fields": [
            {"name": "title", "type": "string"}
        ]
    })"_json;

    Collection* coll1 = collectionManager.create_collection(schema).get();

    nlohmann::json doc;
    doc["title"] = "Sample Title 1";
    ASSERT_TRUE(coll1->add(doc.dump()).ok());

    spp::sparse_hash_set<std::string> include_fields;
    auto res_op = coll1->search("*", {}, "", {}, {}, {2}, 10, 1,
                                FREQUENCY, {true}, 0, include_fields, {"out_of"});

    ASSERT_TRUE(res_op.ok());
    auto res = res_op.get();
    ASSERT_EQ(1, res["hits"].size());
    ASSERT_EQ(0, res.count("out_of"));
}

TEST_F(CollectionSpecificMoreTest, ValidateQueryById) {
    nlohmann::json schema = R"({
        "name": "coll1",
        "fields": [
            {"name": "title", "type": "string"}
        ]
    })"_json;

    Collection* coll1 = collectionManager.create_collection(schema).get();

    nlohmann::json doc;
    doc["id"] = "doc-1";
    doc["title"] = "Sample Title 1";
    ASSERT_TRUE(coll1->add(doc.dump()).ok());

    auto res_op = coll1->search("doc-1", {"id"}, "", {}, {}, {2}, 10, 1, FREQUENCY, {true}, 0);
    ASSERT_FALSE(res_op.ok());
    ASSERT_EQ("Cannot use `id` as a query by field.", res_op.error());
}

TEST_F(CollectionSpecificMoreTest, ConsiderDroppedTokensDuringTextMatchScoring) {
    nlohmann::json schema = R"({
            "name": "coll1",
            "fields": [
                {"name": "name", "type": "string"},
                {"name": "brand", "type": "string"}
            ]
        })"_json;

    Collection *coll1 = collectionManager.create_collection(schema).get();

    nlohmann::json doc;
    doc["id"] = "0";
    doc["brand"] = "Neutrogena";
    doc["name"] = "Neutrogena Ultra Sheer Oil-Free Face Serum With Vitamin E + SPF 60";
    ASSERT_TRUE(coll1->add(doc.dump()).ok());

    doc["id"] = "1";
    doc["brand"] = "Neutrogena";
    doc["name"] = "Neutrogena Ultra Sheer Liquid Sunscreen SPF 70";
    ASSERT_TRUE(coll1->add(doc.dump()).ok());

    auto res = coll1->search("Neutrogena Ultra Sheer Moisturizing Face Serum", {"brand", "name"}, "", {}, {}, {2}, 10, 1, FREQUENCY, {true}, 5,
                             spp::sparse_hash_set<std::string>(),
                             spp::sparse_hash_set<std::string>(), 10, "", 30, 4, "", 20, {}, {}, {}, 0,
                             "<mark>", "</mark>", {3, 2}, 1000, true, false, true, "", false, 6000 * 1000, 4, 7, fallback,
                             4, {off}, 0, 0, 0, 2, false, "", true, 0, max_weight).get();

    ASSERT_EQ(2, res["hits"].size());
    ASSERT_EQ("0", res["hits"][0]["document"]["id"].get<std::string>());
    ASSERT_EQ("1", res["hits"][1]["document"]["id"].get<std::string>());
}

TEST_F(CollectionSpecificMoreTest, ConsiderDroppedTokensDuringTextMatchScoring2) {
    nlohmann::json schema = R"({
            "name": "coll1",
            "fields": [
                {"name": "name", "type": "string"}
            ]
        })"_json;

    Collection *coll1 = collectionManager.create_collection(schema).get();

    nlohmann::json doc;
    doc["id"] = "0";
    doc["name"] = "Elizabeth Arden 5th Avenue Eau de Parfum 125ml";
    ASSERT_TRUE(coll1->add(doc.dump()).ok());

    doc["id"] = "1";
    doc["name"] = "Avène Sun Very High Protection Mineral Cream SPF50+ 50ml";
    ASSERT_TRUE(coll1->add(doc.dump()).ok());

    auto res = coll1->search("avène eau mineral", {"name"}, "", {}, {}, {2}, 10, 1, FREQUENCY, {true}, 5,
                             spp::sparse_hash_set<std::string>(),
                             spp::sparse_hash_set<std::string>(), 10, "", 30, 4, "", 20, {}, {}, {}, 0,
                             "<mark>", "</mark>", {3}, 1000, true, false, true, "", false, 6000 * 1000, 4, 7, fallback,
                             4, {off}, 0, 0, 0, 2, false, "", true, 0, max_weight).get();

    ASSERT_EQ(2, res["hits"].size());
    ASSERT_EQ("1", res["hits"][0]["document"]["id"].get<std::string>());
    ASSERT_EQ("0", res["hits"][1]["document"]["id"].get<std::string>());
}

TEST_F(CollectionSpecificMoreTest, DisableFieldCountForScoring) {
    nlohmann::json schema = R"({
            "name": "coll1",
            "fields": [
                {"name": "name", "type": "string"},
                {"name": "brand", "type": "string"}
            ]
        })"_json;

    Collection *coll1 = collectionManager.create_collection(schema).get();

    nlohmann::json doc;
    doc["id"] = "0";
    doc["name"] = "Alpha beta gamma";
    doc["brand"] = "Alpha beta gamma";
    ASSERT_TRUE(coll1->add(doc.dump()).ok());

    doc["id"] = "1";
    doc["name"] = "Alpha beta gamma";
    doc["brand"] = "Theta";
    ASSERT_TRUE(coll1->add(doc.dump()).ok());

    auto res_op = coll1->search("beta", {"name", "brand"}, "", {}, {}, {2}, 10, 1, FREQUENCY, {true}, 5,
                                spp::sparse_hash_set<std::string>(),
                                spp::sparse_hash_set<std::string>(), 10, "", 30, 4, "", 20, {}, {}, {}, 0,
                                "<mark>", "</mark>", {3,3}, 1000, true, false, true, "", false, 6000 * 1000, 4, 7, fallback,
                                4, {off}, 0, 0, 0, 2, false, "", true, 0, max_score,
                                100, 0, 0, HASH, 30000, 2, "", {}, {}, right_to_left, true);


    auto res = coll1->search("beta", {"name", "brand"}, "", {}, {}, {2}, 10, 1, FREQUENCY, {true}, 5,
                             spp::sparse_hash_set<std::string>(),
                             spp::sparse_hash_set<std::string>(), 10, "", 30, 4, "", 20, {}, {}, {}, 0,
                             "<mark>", "</mark>", {3,3}, 1000, true, false, true, "", false, 6000 * 1000, 4, 7, fallback,
                             4, {off}, 0, 0, 0, 2, false, "", true, 0, max_score,
                             100, 0, 0, HASH, 30000, 2, "", {}, {}, right_to_left, false).get();

    size_t score1 = std::stoul(res["hits"][0]["text_match_info"]["score"].get<std::string>());
    size_t score2 = std::stoul(res["hits"][1]["text_match_info"]["score"].get<std::string>());
    ASSERT_TRUE(score1 == score2);

    res = coll1->search("beta", {"name", "brand"}, "", {}, {}, {2}, 10, 1, FREQUENCY, {true}, 5,
                        spp::sparse_hash_set<std::string>(),
                        spp::sparse_hash_set<std::string>(), 10, "", 30, 4, "", 20, {}, {}, {}, 0,
                        "<mark>", "</mark>", {3,3}, 1000, true, false, true, "", false, 6000 * 1000, 4, 7, fallback,
                        4, {off}, 0, 0, 0, 2, false, "", true, 0, max_score,
                        100, 0, 0, HASH, 30000, 2, "", {}, {}, right_to_left, true).get();

    ASSERT_EQ("0", res["hits"][0]["document"]["id"].get<std::string>());
    ASSERT_EQ("1", res["hits"][1]["document"]["id"].get<std::string>());

    score1 = std::stoul(res["hits"][0]["text_match_info"]["score"].get<std::string>());
    score2 = std::stoul(res["hits"][1]["text_match_info"]["score"].get<std::string>());
    ASSERT_TRUE(score1 > score2);
}

TEST_F(CollectionSpecificMoreTest, NonNestedFieldNameWithDot) {
    nlohmann::json schema = R"({
        "name": "coll1",
        "fields": [
            {"name": "category", "type": "string"},
            {"name": "category.lvl0", "type": "string"}
        ]
    })"_json;

    Collection* coll1 = collectionManager.create_collection(schema).get();

    nlohmann::json doc;
    doc["id"] = "0";
    doc["category"] = "Shoes";
    doc["category.lvl0"] = "Shoes";
    ASSERT_TRUE(coll1->add(doc.dump()).ok());

    doc["id"] = "1";
    doc["category"] = "Mens";
    doc["category.lvl0"] = "Shoes";
    ASSERT_TRUE(coll1->add(doc.dump()).ok());

    auto res = coll1->search("shoes", {"category"}, "", {}, {}, {2}, 10, 1, FREQUENCY, {true}, 0,
                             spp::sparse_hash_set<std::string>(),
                             spp::sparse_hash_set<std::string>(), 10, "", 30, 4, "category", 20, {}, {}, {}, 0,
                             "<mark>", "</mark>", {1}).get();
    ASSERT_EQ(1, res["hits"].size());
    ASSERT_EQ("0", res["hits"][0]["document"]["id"].get<std::string>());
}

TEST_F(CollectionSpecificMoreTest, IncludeExcludeUnIndexedField) {
    nlohmann::json schema = R"({
            "name": "coll1",
            "fields": [
                {"name": "title", "type": "string"}
            ]
        })"_json;

    Collection* coll1 = collectionManager.create_collection(schema).get();

    nlohmann::json doc;
    doc["id"] = "0";
    doc["title"] = "Sample Title 1";
    doc["src"] = "Internet";
    ASSERT_TRUE(coll1->add(doc.dump()).ok());

    auto res = coll1->search("sample", {"title"}, "", {}, {}, {2}, 10, 1, FREQUENCY, {true}, 0,
                             {"src"}).get();

    ASSERT_EQ(1, res["hits"].size());
    ASSERT_EQ(1, res["hits"][0]["document"].size());
    ASSERT_EQ("Internet", res["hits"][0]["document"]["src"].get<std::string>());

    // check for exclude field of indexed field

    spp::sparse_hash_set<std::string> include_fields;
    res = coll1->search("sample", {"title"}, "", {}, {}, {2}, 10, 1, FREQUENCY, {true}, 0,
                        include_fields, {"src"}).get();

    ASSERT_EQ(1, res["hits"].size());
    ASSERT_EQ(2, res["hits"][0]["document"].size());
    ASSERT_EQ("Sample Title 1", res["hits"][0]["document"]["title"].get<std::string>());
    ASSERT_EQ("0", res["hits"][0]["document"]["id"].get<std::string>());
}

TEST_F(CollectionSpecificMoreTest, WildcardIncludeExclude) {
    nlohmann::json schema = R"({
         "name": "posts",
         "enable_nested_fields": true,
         "fields": [
           {"name": "username", "type": "string", "facet": true},
           {"name": "user.rank", "type": "int32", "facet": true},
           {"name": "user.bio", "type": "string"},
           {"name": "likes", "type": "int32"},
           {"name": "content", "type": "object"}
         ],
         "default_sorting_field": "likes"
       })"_json;

    auto op = collectionManager.create_collection(schema);
    ASSERT_TRUE(op.ok());
    Collection* coll = op.get();

    std::vector<std::string> json_lines = {
            R"({"id": "124","username": "user_a","user": {"rank": 100,"bio": "Hi! I'm user_a"},"likes": 5215,"content": {"title": "title 1","body": "body 1"}})",
            R"({"id": "125","username": "user_b","user": {"rank": 50,"bio": "user_b here, nice to meet you!"},"likes": 5215,"content": {"title": "title 2","body": "body 2"}})"
    };

    for (auto const& json: json_lines){
        auto add_op = coll->add(json);
        if (!add_op.ok()) {
            LOG(INFO) << add_op.error();
        }
        ASSERT_TRUE(add_op.ok());
    }

    // include test: user* matches username, user.bio and user.rank
    auto result = coll->search("user_a", {"username"}, "", {}, {}, {0},
                                        10, 1, FREQUENCY, {true}, Index::DROP_TOKENS_THRESHOLD, {"user*"}).get();

    ASSERT_EQ(1, result["found"].get<size_t>());
    ASSERT_EQ(1, result["hits"].size());

    ASSERT_EQ(0, result["hits"][0]["document"].count("id"));
    ASSERT_EQ(0, result["hits"][0]["document"].count("likes"));
    ASSERT_EQ(0, result["hits"][0]["document"].count("content"));
    ASSERT_EQ(1, result["hits"][0]["document"].count("user"));
    ASSERT_EQ(1, result["hits"][0]["document"]["user"].count("bio"));
    ASSERT_EQ(1, result["hits"][0]["document"]["user"].count("rank"));
    ASSERT_EQ(1, result["hits"][0]["document"].count("username"));

    spp::sparse_hash_set<std::string> include_fields;
    // exclude test: user.* matches user.rank and user.bio
    result = coll->search("user_a", {"username"}, "", {}, {}, {0},
                               10, 1, FREQUENCY, {true}, Index::DROP_TOKENS_THRESHOLD, include_fields, {"user.*"}).get();

    ASSERT_EQ(1, result["found"].get<size_t>());
    ASSERT_EQ(1, result["hits"].size());

    ASSERT_EQ(1, result["hits"][0]["document"].count("id"));
    ASSERT_EQ(1, result["hits"][0]["document"].count("likes"));
    ASSERT_EQ(1, result["hits"][0]["document"].count("content"));
    ASSERT_EQ(1, result["hits"][0]["document"]["content"].count("title"));
    ASSERT_EQ(1, result["hits"][0]["document"]["content"].count("body"));
    ASSERT_EQ(0, result["hits"][0]["document"].count("user"));
    ASSERT_EQ(1, result["hits"][0]["document"].count("username"));

    // No matching field for include_fields/exclude_fields
    result = coll->search("user_a", {"username"}, "", {}, {}, {0},
                          10, 1, FREQUENCY, {true}, Index::DROP_TOKENS_THRESHOLD, {"foo.*"}).get();

    ASSERT_EQ(1, result["found"].get<size_t>());
    ASSERT_EQ(1, result["hits"].size());
    ASSERT_EQ(0, result["hits"][0]["document"].size());

    result = coll->search("user_a", {"username"}, "", {}, {}, {0},
                         10, 1, FREQUENCY, {true}, Index::DROP_TOKENS_THRESHOLD, include_fields, {"foo.*"}).get();

    ASSERT_EQ(1, result["found"].get<size_t>());
    ASSERT_EQ(1, result["hits"].size());

    ASSERT_EQ(1, result["hits"][0]["document"].count("id"));
    ASSERT_EQ(1, result["hits"][0]["document"].count("likes"));
    ASSERT_EQ(1, result["hits"][0]["document"].count("content"));
    ASSERT_EQ(1, result["hits"][0]["document"]["content"].count("title"));
    ASSERT_EQ(1, result["hits"][0]["document"]["content"].count("body"));
    ASSERT_EQ(1, result["hits"][0]["document"].count("user"));
    ASSERT_EQ(1, result["hits"][0]["document"]["user"].count("bio"));
    ASSERT_EQ(1, result["hits"][0]["document"]["user"].count("rank"));
    ASSERT_EQ(1, result["hits"][0]["document"].count("username"));
}

TEST_F(CollectionSpecificMoreTest, EmplaceWithNullValue) {
    nlohmann::json schema = R"({
        "name": "coll1",
        "fields": [
            {"name": "is_valid", "type": "bool", "optional": true}
        ]
    })"_json;

    Collection *coll1 = collectionManager.create_collection(schema).get();

    nlohmann::json doc;
    doc["id"] = "0";
    doc["is_valid"] = nullptr;
    ASSERT_TRUE(coll1->add(doc.dump(), EMPLACE).ok());
}

TEST_F(CollectionSpecificMoreTest, PhraseMatchRepeatingTokens) {
    nlohmann::json schema = R"({
        "name": "coll1",
        "fields": [
            {"name": "title", "type": "string"}
        ]
    })"_json;

    Collection* coll1 = collectionManager.create_collection(schema).get();

    nlohmann::json doc;
    doc["id"] = "0";
    doc["title"] = "Super easy super fast product";
    ASSERT_TRUE(coll1->add(doc.dump()).ok());

    doc["id"] = "1";
    doc["title"] = "The really easy really fast product really";
    ASSERT_TRUE(coll1->add(doc.dump()).ok());

    auto res = coll1->search(R"("super easy super fast")", {"title"}, "", {}, {}, {2}, 10, 1, FREQUENCY, {true}, 0).get();
    ASSERT_EQ(1, res["hits"].size());
    ASSERT_EQ("0", res["hits"][0]["document"]["id"].get<std::string>());

    res = coll1->search(R"("super easy super")", {"title"}, "", {}, {}, {2}, 10, 1, FREQUENCY, {true}, 0).get();
    ASSERT_EQ(1, res["hits"].size());
    ASSERT_EQ("0", res["hits"][0]["document"]["id"].get<std::string>());

    res = coll1->search(R"("the really easy really fast product really")", {"title"}, "", {}, {}, {2}, 10, 1, FREQUENCY, {true}, 0).get();
    ASSERT_EQ(1, res["hits"].size());
    ASSERT_EQ("1", res["hits"][0]["document"]["id"].get<std::string>());

    // these should not match
    res = coll1->search(R"("the easy really really product fast really")", {"title"}, "", {}, {}, {2}, 10, 1, FREQUENCY, {true}, 0).get();
    ASSERT_EQ(0, res["hits"].size());

    res = coll1->search(R"("really the easy really fast product really")", {"title"}, "", {}, {}, {2}, 10, 1, FREQUENCY, {true}, 0).get();
    ASSERT_EQ(0, res["hits"].size());

    res = coll1->search(R"("super super easy fast")", {"title"}, "", {}, {}, {2}, 10, 1, FREQUENCY, {true}, 0).get();
    ASSERT_EQ(0, res["hits"].size());

    res = coll1->search(R"("super super easy")", {"title"}, "", {}, {}, {2}, 10, 1, FREQUENCY, {true}, 0).get();
    ASSERT_EQ(0, res["hits"].size());

    res = coll1->search(R"("product fast")", {"title"}, "", {}, {}, {2}, 10, 1, FREQUENCY, {true}, 0).get();
    ASSERT_EQ(0, res["hits"].size());
}

TEST_F(CollectionSpecificMoreTest, PhraseMatchMultipleFields) {
    nlohmann::json schema = R"({
        "name": "coll1",
        "fields": [
            {"name": "title", "type": "string"},
            {"name": "author", "type": "string"}
        ]
    })"_json;

    Collection* coll1 = collectionManager.create_collection(schema).get();

    nlohmann::json doc;
    doc["id"] = "0";
    doc["title"] = "A Walk to the Tide Pools";
    doc["author"] = "Nok Nok";
    ASSERT_TRUE(coll1->add(doc.dump()).ok());

    doc["id"] = "1";
    doc["title"] = "Random Title";
    doc["author"] = "Tide Pools";
    ASSERT_TRUE(coll1->add(doc.dump()).ok());

    auto res = coll1->search(R"("tide pools")", {"title", "author"}, "", {}, {}, {2}, 10, 1, FREQUENCY, {true}, 0).get();
    ASSERT_EQ(2, res["hits"].size());
    ASSERT_EQ("0", res["hits"][0]["document"]["id"].get<std::string>());
    ASSERT_EQ("1", res["hits"][1]["document"]["id"].get<std::string>());
}

TEST_F(CollectionSpecificMoreTest, PhraseMatchAcrossArrayElements) {
    nlohmann::json schema = R"({
                "name": "coll1",
                "fields": [
                    {"name": "texts", "type": "string[]"}
                ]
            })"_json;

    Collection* coll1 = collectionManager.create_collection(schema).get();

    nlohmann::json doc;
    doc["texts"] = {"state of the", "of the art"};

    ASSERT_TRUE(coll1->add(doc.dump()).ok());

    auto res = coll1->search(R"("state of the art)", {"texts"}, "", {}, {}, {0}, 10, 1,
                             FREQUENCY, {true}, 10, spp::sparse_hash_set<std::string>()).get();
    ASSERT_EQ(0, res["hits"].size());
}

TEST_F(CollectionSpecificMoreTest, WeightTakingPrecendeceOverMatch) {
    nlohmann::json schema = R"({
        "name": "coll1",
        "fields": [
            {"name": "brand", "type": "string"},
            {"name": "title", "type": "string"}
        ]
    })"_json;

    Collection* coll1 = collectionManager.create_collection(schema).get();

    nlohmann::json doc;
    doc["id"] = "0";
    doc["title"] = "Healthy Mayo";
    doc["brand"] = "Light Plus";
    ASSERT_TRUE(coll1->add(doc.dump()).ok());

    doc["id"] = "1";
    doc["title"] = "Healthy Light Mayo";
    doc["brand"] = "Vegabond";
    ASSERT_TRUE(coll1->add(doc.dump()).ok());

    auto res = coll1->search("light mayo", {"brand", "title"}, "", {}, {}, {2}, 10, 1, FREQUENCY, {true}, 5,
                             spp::sparse_hash_set<std::string>(),
                             spp::sparse_hash_set<std::string>(), 10, "", 30, 4, "", 20, {}, {}, {}, 0,
                             "<mark>", "</mark>", {}, 1000, true, false, true, "", false, 6000 * 1000, 4, 7, fallback,
                             4, {off}, 0, 0, 0, 2, false, "", true, 0, max_weight).get();

    ASSERT_EQ(2, res["hits"].size());
    ASSERT_EQ("0", res["hits"][0]["document"]["id"].get<std::string>());
    ASSERT_EQ("1", res["hits"][1]["document"]["id"].get<std::string>());

    ASSERT_EQ("1108091338752", res["hits"][0]["text_match_info"]["best_field_score"].get<std::string>());
    ASSERT_EQ(15, res["hits"][0]["text_match_info"]["best_field_weight"].get<size_t>());
    ASSERT_EQ(2, res["hits"][0]["text_match_info"]["fields_matched"].get<size_t>());
    ASSERT_EQ(2, res["hits"][0]["text_match_info"]["tokens_matched"].get<size_t>());

    ASSERT_EQ("2211897868288", res["hits"][1]["text_match_info"]["best_field_score"].get<std::string>());
    ASSERT_EQ(14, res["hits"][1]["text_match_info"]["best_field_weight"].get<size_t>());
    ASSERT_EQ(1, res["hits"][1]["text_match_info"]["fields_matched"].get<size_t>());
    ASSERT_EQ(2, res["hits"][1]["text_match_info"]["tokens_matched"].get<size_t>());
}

TEST_F(CollectionSpecificMoreTest, IncrementingCount) {
    nlohmann::json schema = R"({
        "name": "coll1",
        "fields": [
            {"name": "title", "type": "string"},
            {"name": "count", "type": "int32"}
        ]
    })"_json;

    Collection* coll1 = collectionManager.create_collection(schema).get();

    // brand new document: create + upsert + emplace should work

    nlohmann::json doc;
    doc["id"] = "0";
    doc["title"] = "Foo";
    doc["$operations"]["increment"]["count"] = 1;
    ASSERT_TRUE(coll1->add(doc.dump(), CREATE).ok());

    doc.clear();
    doc["id"] = "1";
    doc["title"] = "Bar";
    doc["$operations"]["increment"]["count"] = 1;
    ASSERT_TRUE(coll1->add(doc.dump(), EMPLACE).ok());

    doc.clear();
    doc["id"] = "2";
    doc["title"] = "Taz";
    doc["$operations"]["increment"]["count"] = 1;
    ASSERT_TRUE(coll1->add(doc.dump(), UPSERT).ok());

    auto res = coll1->search("*", {}, "", {}, {}, {2}, 10, 1, FREQUENCY, {true}, 5,
                             spp::sparse_hash_set<std::string>(),
                             spp::sparse_hash_set<std::string>(), 10).get();

    ASSERT_EQ(3, res["hits"].size());
    ASSERT_EQ(1, res["hits"][0]["document"]["count"].get<size_t>());
    ASSERT_EQ(1, res["hits"][1]["document"]["count"].get<size_t>());
    ASSERT_EQ(1, res["hits"][2]["document"]["count"].get<size_t>());

    // should support updates

    doc.clear();
    doc["id"] = "0";
    doc["title"] = "Foo";
    doc["$operations"]["increment"]["count"] = 3;
    ASSERT_TRUE(coll1->add(doc.dump(), UPSERT).ok());

    doc.clear();
    doc["id"] = "1";
    doc["title"] = "Bar";
    doc["$operations"]["increment"]["count"] = 3;
    ASSERT_TRUE(coll1->add(doc.dump(), EMPLACE).ok());

    doc.clear();
    doc["id"] = "2";
    doc["title"] = "Bar";
    doc["$operations"]["increment"]["count"] = 3;
    ASSERT_TRUE(coll1->add(doc.dump(), UPDATE).ok());

    res = coll1->search("*", {}, "", {}, {}, {2}, 10, 1, FREQUENCY, {true}, 5,
                        spp::sparse_hash_set<std::string>(),
                        spp::sparse_hash_set<std::string>(), 10).get();

    ASSERT_EQ(3, res["hits"].size());
    ASSERT_EQ(4, res["hits"][0]["document"]["count"].get<size_t>());
    ASSERT_EQ(4, res["hits"][1]["document"]["count"].get<size_t>());
    ASSERT_EQ(4, res["hits"][2]["document"]["count"].get<size_t>());
}

TEST_F(CollectionSpecificMoreTest, HighlightOnFieldNameWithDot) {
    nlohmann::json schema = R"({
        "name": "coll1",
        "fields": [
            {"name": "org.title", "type": "string"}
        ]
    })"_json;

    Collection* coll1 = collectionManager.create_collection(schema).get();

    nlohmann::json doc;
    doc["id"] = "0";
    doc["org.title"] = "Infinity Inc.";
    ASSERT_TRUE(coll1->add(doc.dump()).ok());

    auto res = coll1->search("infinity", {"org.title"}, "", {}, {}, {2}, 10, 1, FREQUENCY, {true}, 0).get();

    ASSERT_EQ(1, res["hits"].size());
    ASSERT_EQ(1, res["hits"][0]["highlights"].size());
    ASSERT_EQ("<mark>Infinity</mark> Inc.", res["hits"][0]["highlights"][0]["snippet"].get<std::string>());

    nlohmann::json highlight = R"({"org.title":{"matched_tokens":["Infinity"],"snippet":"<mark>Infinity</mark> Inc."}})"_json;
    ASSERT_EQ(highlight.dump(), res["hits"][0]["highlight"].dump());

    // even if nested fields enabled, plain field names with dots should work fine

    schema = R"({
        "name": "coll2",
        "enable_nested_fields": true,
        "fields": [
            {"name": "org.title", "type": "string"}
        ]
    })"_json;

    Collection* coll2 = collectionManager.create_collection(schema).get();
    ASSERT_TRUE(coll2->add(doc.dump()).ok());

    res = coll2->search("infinity", {"org.title"}, "", {}, {}, {2}, 10, 1, FREQUENCY, {true}, 0).get();
    ASSERT_EQ(1, res["hits"].size());
    ASSERT_EQ(0, res["hits"][0]["highlights"].size());

    highlight = R"({"org.title":{"matched_tokens":["Infinity"],"snippet":"<mark>Infinity</mark> Inc."}})"_json;
    ASSERT_EQ(highlight.dump(), res["hits"][0]["highlight"].dump());
}

TEST_F(CollectionSpecificMoreTest, SearchCutoffTest) {
    nlohmann::json schema = R"({
        "name": "coll1",
        "fields": [
            {"name": "title", "type": "string"}
        ]
    })"_json;

    Collection* coll1 = collectionManager.create_collection(schema).get();

    for(size_t i = 0; i < 70000; i++) {
        nlohmann::json doc;
        doc["title"] = "1 2";
        ASSERT_TRUE(coll1->add(doc.dump()).ok());
    }

    auto coll_op = coll1->search("1 2", {"title"}, "", {}, {}, {0}, 3, 1, FREQUENCY, {false}, 5,
                                 spp::sparse_hash_set<std::string>(),
                                 spp::sparse_hash_set<std::string>(), 10, "", 30, 4, "title", 20, {}, {}, {}, 0,
                                 "<mark>", "</mark>", {}, 1000, true, false, true, "", false, 1);

    ASSERT_FALSE(coll_op.ok());
    ASSERT_EQ("Request Timeout", coll_op.error());
    ASSERT_EQ(408, coll_op.code());
}

TEST_F(CollectionSpecificMoreTest, ExhaustiveSearchWithoutExplicitDropTokens) {
    nlohmann::json schema = R"({
        "name": "coll1",
        "fields": [
            {"name": "title", "type": "string"}
        ]
    })"_json;

    Collection* coll1 = collectionManager.create_collection(schema).get();

    nlohmann::json doc;
    doc["title"] = "alpha beta gamma";
    ASSERT_TRUE(coll1->add(doc.dump()).ok());

    doc["title"] = "alpha";
    ASSERT_TRUE(coll1->add(doc.dump()).ok());

    bool exhaustive_search = true;
    size_t drop_tokens_threshold = 1;

    auto res = coll1->search("alpha beta", {"title"}, "", {}, {}, {0}, 3, 1, FREQUENCY, {false}, drop_tokens_threshold,
                                 spp::sparse_hash_set<std::string>(),
                                 spp::sparse_hash_set<std::string>(), 10, "", 30, 4, "title", 20, {}, {}, {}, 0,
                                 "<mark>", "</mark>", {}, 1000, true, false, true, "", exhaustive_search).get();

    ASSERT_EQ(2, res["hits"].size());
}

TEST_F(CollectionSpecificMoreTest, DropTokensLeftToRightFirst) {
    nlohmann::json schema = R"({
        "name": "coll1",
        "fields": [
            {"name": "title", "type": "string"}
        ]
    })"_json;

    Collection* coll1 = collectionManager.create_collection(schema).get();

    nlohmann::json doc;
    doc["title"] = "alpha beta";
    ASSERT_TRUE(coll1->add(doc.dump()).ok());

    doc["title"] = "beta gamma";
    ASSERT_TRUE(coll1->add(doc.dump()).ok());

    bool exhaustive_search = false;
    size_t drop_tokens_threshold = 1;

    auto res = coll1->search("alpha beta gamma", {"title"}, "", {}, {}, {0}, 3, 1, FREQUENCY, {false}, drop_tokens_threshold,
                             spp::sparse_hash_set<std::string>(),
                             spp::sparse_hash_set<std::string>(), 10, "", 30, 4, "title", 20, {}, {}, {}, 0,
                             "<mark>", "</mark>", {}, 1000, true, false, true, "", false, 10000,
                             4, 7, fallback, 4, {off}, 100, 100, 2, 2, false, "", true, 0, max_score, 100, 0,
<<<<<<< HEAD
                             0, HASH, 30000, 2, "", {}, {}, left_to_right).get();
=======
                             0, 30000, 2, true, true, "left_to_right").get();
>>>>>>> ff0d2596

    ASSERT_EQ(1, res["hits"].size());
    ASSERT_EQ("1", res["hits"][0]["document"]["id"].get<std::string>());

    res = coll1->search("alpha beta gamma", {"title"}, "", {}, {}, {0}, 3, 1, FREQUENCY, {false}, drop_tokens_threshold,
                        spp::sparse_hash_set<std::string>(),
                        spp::sparse_hash_set<std::string>(), 10, "", 30, 4, "title", 20, {}, {}, {}, 0,
                        "<mark>", "</mark>", {}, 1000, true, false, true, "", false, 10000,
                        4, 7, fallback, 4, {off}, 100, 100, 2, 2, false, "", true, 0, max_score, 100, 0,
<<<<<<< HEAD
                        0, HASH, 30000, 2, "", {}, {}, right_to_left).get();
=======
                        0, 30000, 2, true, true, "right_to_left").get();
>>>>>>> ff0d2596

    ASSERT_EQ(1, res["hits"].size());
    ASSERT_EQ("0", res["hits"][0]["document"]["id"].get<std::string>());

    // search on both sides
    res = coll1->search("alpha gamma", {"title"}, "", {}, {}, {0}, 3, 1, FREQUENCY, {false}, drop_tokens_threshold,
                        spp::sparse_hash_set<std::string>(),
                        spp::sparse_hash_set<std::string>(), 10, "", 30, 4, "title", 20, {}, {}, {}, 0,
                        "<mark>", "</mark>", {}, 1000, true, false, true, "", false, 10000,
                        4, 7, fallback, 4, {off}, 100, 100, 2, 2, false, "", true, 0, max_score, 100, 0,
                        0, 30000, 2, true, true, "both_sides:3").get();
    ASSERT_EQ(2, res["hits"].size());

    // but must follow token limit
    res = coll1->search("alpha gamma", {"title"}, "", {}, {}, {0}, 3, 1, FREQUENCY, {false}, drop_tokens_threshold,
                        spp::sparse_hash_set<std::string>(),
                        spp::sparse_hash_set<std::string>(), 10, "", 30, 4, "title", 20, {}, {}, {}, 0,
                        "<mark>", "</mark>", {}, 1000, true, false, true, "", false, 10000,
                        4, 7, fallback, 4, {off}, 100, 100, 2, 2, false, "", true, 0, max_score, 100, 0,
                        0, 30000, 2, true, true, "both_sides:1").get();
    ASSERT_EQ(1, res["hits"].size());
    ASSERT_EQ("0", res["hits"][0]["document"]["id"].get<std::string>());

    // validation checks
    auto res_op = coll1->search("alpha gamma", {"title"}, "", {}, {}, {0}, 3, 1, FREQUENCY, {false}, drop_tokens_threshold,
                                spp::sparse_hash_set<std::string>(),
                                spp::sparse_hash_set<std::string>(), 10, "", 30, 4, "title", 20, {}, {}, {}, 0,
                                "<mark>", "</mark>", {}, 1000, true, false, true, "", false, 10000,
                                4, 7, fallback, 4, {off}, 100, 100, 2, 2, false, "", true, 0, max_score, 100, 0,
                                0, 30000, 2, true, true, "all_sides");
    ASSERT_FALSE(res_op.ok());
    ASSERT_EQ("Invalid format for drop tokens mode.", res_op.error());

    res_op = coll1->search("alpha gamma", {"title"}, "", {}, {}, {0}, 3, 1, FREQUENCY, {false}, drop_tokens_threshold,
                           spp::sparse_hash_set<std::string>(),
                           spp::sparse_hash_set<std::string>(), 10, "", 30, 4, "title", 20, {}, {}, {}, 0,
                           "<mark>", "</mark>", {}, 1000, true, false, true, "", false, 10000,
                           4, 7, fallback, 4, {off}, 100, 100, 2, 2, false, "", true, 0, max_score, 100, 0,
                           0, 30000, 2, true, true, "both_sides:x");
    ASSERT_FALSE(res_op.ok());
    ASSERT_EQ("Invalid format for drop tokens mode.", res_op.error());
}

TEST_F(CollectionSpecificMoreTest, DoNotHighlightFieldsForSpecialCharacterQuery) {
    nlohmann::json schema = R"({
        "name": "coll1",
        "fields": [
            {"name": "title", "type": "string"},
            {"name": "description", "type": "string"}
        ]
    })"_json;

    Collection* coll1 = collectionManager.create_collection(schema).get();

    nlohmann::json doc;
    doc["title"] = "alpha beta gamma";
    doc["description"] = "alpha beta gamma";
    ASSERT_TRUE(coll1->add(doc.dump()).ok());

    auto res = coll1->search("'", {"title", "description"}, "", {}, {}, {0}, 3, 1, FREQUENCY, {false}, 1,
                             spp::sparse_hash_set<std::string>(),
                             spp::sparse_hash_set<std::string>()).get();

    ASSERT_EQ(1, res["hits"].size());
    ASSERT_EQ(0, res["hits"][0]["highlight"].size());
    ASSERT_EQ(0, res["hits"][0]["highlights"].size());
}

TEST_F(CollectionSpecificMoreTest, SearchForURL) {
    nlohmann::json schema = R"({
        "name": "coll1",
        "fields": [
            {"name": "url", "type": "string"}
        ]
    })"_json;

    Collection* coll1 = collectionManager.create_collection(schema).get();

    nlohmann::json doc;
    doc["url"] = "https://www.cpf.gov.sg/member/infohub/cpf-clarifies/policy-faqs/"
                 "why-interest-earned-on-cpf-life-premium-not-paid-to-beneficiaries";
    ASSERT_TRUE(coll1->add(doc.dump()).ok());

    auto res = coll1->search("https://www.cpf.gov.sg/member/infohub/cpf-clarifies/policy-faqs/"
                             "why-interest-earned-on-cpf-life-premium-not-paid-to-beneficiaries", {"url"}, "",
                             {}, {}, {2}, 3, 1,
                             FREQUENCY, {true}).get();

    ASSERT_EQ(1, res["hits"].size());
}

TEST_F(CollectionSpecificMoreTest, CrossFieldTypoAndPrefixWithWeights) {
    nlohmann::json schema = R"({
            "name": "coll1",
            "fields": [
                {"name": "title", "type": "string"},
                {"name": "color", "type": "string"}
            ]
        })"_json;

    Collection* coll1 = collectionManager.create_collection(schema).get();

    nlohmann::json doc;
    doc["id"] = "0";
    doc["title"] = "Cool trousers";
    doc["color"] = "blue";
    ASSERT_TRUE(coll1->add(doc.dump()).ok());

    auto res = coll1->search("trouzers", {"title", "color"}, "", {}, {}, {2, 0}, 10, 1, FREQUENCY, {true}, 0,
                             spp::sparse_hash_set<std::string>(),
                             spp::sparse_hash_set<std::string>(), 10, "", 30, 4, "", 40, {}, {}, {}, 0,
                             "<mark>", "</mark>", {2, 3}).get();
    ASSERT_EQ(1, res["hits"].size());

    res = coll1->search("trou", {"title", "color"}, "", {}, {}, {0}, 10, 1, FREQUENCY, {true, false}, 0,
                        spp::sparse_hash_set<std::string>(),
                        spp::sparse_hash_set<std::string>(), 10, "", 30, 4, "", 40, {}, {}, {}, 0,
                        "<mark>", "</mark>", {2, 3}).get();
    ASSERT_EQ(1, res["hits"].size());
}

TEST_F(CollectionSpecificMoreTest, TruncateAterTopK) {
    nlohmann::json schema = R"({
        "name": "coll1",
        "fields": [
            {"name": "title", "type": "string"},
            {"name": "points", "type": "int32"}
        ]
    })"_json;

    Collection* coll1 = collectionManager.create_collection(schema).get();

    for(auto i = -10; i < 5; i++) {
        nlohmann::json doc;
        doc["title"] = std::to_string(i);
        doc["points"] = i;
        ASSERT_TRUE(coll1->add(doc.dump()).ok());
    }

    for(auto i = 0; i < 5; i++) {
        nlohmann::json doc;
        doc["title"] = std::to_string(10 + i);
        doc["points"] = i;
        ASSERT_TRUE(coll1->add(doc.dump()).ok());
    }

/*     Values   Doc ids
        -10       0
        -9        1
        -8        2
        -7        3
        -6        4
        -5        5
        -4        6
        -3        7
        -2        8
        -1        9
        0         10, 15
        1         11, 16
        2         12, 17
        3         13, 18
        4         14, 19
 */

    auto results = coll1->search("*", {"*"}, "", {}, {}, {0}).get();
    ASSERT_EQ(20, results["found"]);

    coll1->truncate_after_top_k("points", 15);

    results = coll1->search("*", {"*"}, "", {}, {}, {0}).get();
    ASSERT_EQ(15, results["found"]);

    std::vector<std::string> ids = {"19", "18", "17", "16", "15", "14", "13", "12", "11", "10", "9", "8", "7", "6", "5"};
    for(size_t i = 0; i < results["hits"].size(); i++) {
        ASSERT_EQ(ids[i], results["hits"][i]["document"]["id"]);
    }

    coll1->truncate_after_top_k("points", 11);

    results = coll1->search("*", {"*"}, "", {}, {}, {0}).get();
    ASSERT_EQ(11, results["found"]);

    ids = {"19", "18", "17", "16", "15", "14", "13", "12", "11", "10", "9"};
    for(size_t i = 0; i < results["hits"].size(); i++) {
        ASSERT_EQ(ids[i], results["hits"][i]["document"]["id"]);
    }

    coll1->truncate_after_top_k("points", 5);

    results = coll1->search("*", {"*"}, "", {}, {}, {0}).get();
    ASSERT_EQ(5, results["found"]);

    ids = {"19", "18", "14", "13", "12"};
    for(size_t i = 0; i < results["hits"].size(); i++) {
        ASSERT_EQ(ids[i], results["hits"][i]["document"]["id"]);
    }
}

TEST_F(CollectionSpecificMoreTest, HybridSearchTextMatchInfo) {
    auto schema_json =
            R"({
                "name": "Products",
                "fields": [
                    {"name": "product_id", "type": "string"},
                    {"name": "product_name", "type": "string", "infix": true},
                    {"name": "product_description", "type": "string"},
                    {"name": "embedding", "type":"float[]", "embed":{"from": ["product_description"], "model_config": {"model_name": "ts/e5-small"}}}
                ]
            })"_json;
    std::vector<nlohmann::json> documents = {
            R"({
                "product_id": "product_a",
                "product_name": "shampoo",
                "product_description": "Our new moisturizing shampoo is perfect for those with dry or damaged hair."
            })"_json,
            R"({
                "product_id": "product_b",
                "product_name": "soap",
                "product_description": "Introducing our all-natural, organic soap bar made with essential oils and botanical ingredients."
            })"_json
    };

    TextEmbedderManager::set_model_dir("/tmp/typesense_test/models");

    auto collection_create_op = collectionManager.create_collection(schema_json);
    ASSERT_TRUE(collection_create_op.ok());
    for (auto const &json: documents) {
        auto add_op = collection_create_op.get()->add(json.dump());
        ASSERT_TRUE(add_op.ok());
    }

    auto coll1 = collection_create_op.get();
    auto results = coll1->search("natural products", {"product_name", "embedding"},
                                 "", {}, {}, {2}, 10,
                                 1, FREQUENCY, {true},
                                 0, spp::sparse_hash_set<std::string>()).get();

    ASSERT_EQ(2, results["hits"].size());

    // It's a hybrid search with only vector match
    ASSERT_EQ("0", results["hits"][0]["text_match_info"]["score"].get<std::string>());
    ASSERT_EQ("0", results["hits"][1]["text_match_info"]["score"].get<std::string>());

    ASSERT_EQ(0, results["hits"][0]["text_match_info"]["fields_matched"].get<size_t>());
    ASSERT_EQ(0, results["hits"][1]["text_match_info"]["fields_matched"].get<size_t>());

    ASSERT_EQ(0, results["hits"][0]["text_match_info"]["tokens_matched"].get<size_t>());
    ASSERT_EQ(0, results["hits"][1]["text_match_info"]["tokens_matched"].get<size_t>());
}<|MERGE_RESOLUTION|>--- conflicted
+++ resolved
@@ -1883,7 +1883,7 @@
                                 spp::sparse_hash_set<std::string>(), 10, "", 30, 4, "", 20, {}, {}, {}, 0,
                                 "<mark>", "</mark>", {3,3}, 1000, true, false, true, "", false, 6000 * 1000, 4, 7, fallback,
                                 4, {off}, 0, 0, 0, 2, false, "", true, 0, max_score,
-                                100, 0, 0, HASH, 30000, 2, "", {}, {}, right_to_left, true);
+                                100, 0, 0, HASH, 30000, 2, "", {}, {}, "right_to_left", true);
 
 
     auto res = coll1->search("beta", {"name", "brand"}, "", {}, {}, {2}, 10, 1, FREQUENCY, {true}, 5,
@@ -1891,7 +1891,7 @@
                              spp::sparse_hash_set<std::string>(), 10, "", 30, 4, "", 20, {}, {}, {}, 0,
                              "<mark>", "</mark>", {3,3}, 1000, true, false, true, "", false, 6000 * 1000, 4, 7, fallback,
                              4, {off}, 0, 0, 0, 2, false, "", true, 0, max_score,
-                             100, 0, 0, HASH, 30000, 2, "", {}, {}, right_to_left, false).get();
+                             100, 0, 0, HASH, 30000, 2, "", {}, {}, "right_to_left", false).get();
 
     size_t score1 = std::stoul(res["hits"][0]["text_match_info"]["score"].get<std::string>());
     size_t score2 = std::stoul(res["hits"][1]["text_match_info"]["score"].get<std::string>());
@@ -1902,7 +1902,7 @@
                         spp::sparse_hash_set<std::string>(), 10, "", 30, 4, "", 20, {}, {}, {}, 0,
                         "<mark>", "</mark>", {3,3}, 1000, true, false, true, "", false, 6000 * 1000, 4, 7, fallback,
                         4, {off}, 0, 0, 0, 2, false, "", true, 0, max_score,
-                        100, 0, 0, HASH, 30000, 2, "", {}, {}, right_to_left, true).get();
+                        100, 0, 0, HASH, 30000, 2, "", {}, {}, "right_to_left", true).get();
 
     ASSERT_EQ("0", res["hits"][0]["document"]["id"].get<std::string>());
     ASSERT_EQ("1", res["hits"][1]["document"]["id"].get<std::string>());
@@ -2413,11 +2413,7 @@
                              spp::sparse_hash_set<std::string>(), 10, "", 30, 4, "title", 20, {}, {}, {}, 0,
                              "<mark>", "</mark>", {}, 1000, true, false, true, "", false, 10000,
                              4, 7, fallback, 4, {off}, 100, 100, 2, 2, false, "", true, 0, max_score, 100, 0,
-<<<<<<< HEAD
-                             0, HASH, 30000, 2, "", {}, {}, left_to_right).get();
-=======
-                             0, 30000, 2, true, true, "left_to_right").get();
->>>>>>> ff0d2596
+                             0, HASH, 30000, 2, "", {}, {}, "left_to_right").get();
 
     ASSERT_EQ(1, res["hits"].size());
     ASSERT_EQ("1", res["hits"][0]["document"]["id"].get<std::string>());
@@ -2427,11 +2423,7 @@
                         spp::sparse_hash_set<std::string>(), 10, "", 30, 4, "title", 20, {}, {}, {}, 0,
                         "<mark>", "</mark>", {}, 1000, true, false, true, "", false, 10000,
                         4, 7, fallback, 4, {off}, 100, 100, 2, 2, false, "", true, 0, max_score, 100, 0,
-<<<<<<< HEAD
-                        0, HASH, 30000, 2, "", {}, {}, right_to_left).get();
-=======
-                        0, 30000, 2, true, true, "right_to_left").get();
->>>>>>> ff0d2596
+                        0, HASH, 30000, 2, "", {}, {}, "right_to_left").get();
 
     ASSERT_EQ(1, res["hits"].size());
     ASSERT_EQ("0", res["hits"][0]["document"]["id"].get<std::string>());
@@ -2442,7 +2434,7 @@
                         spp::sparse_hash_set<std::string>(), 10, "", 30, 4, "title", 20, {}, {}, {}, 0,
                         "<mark>", "</mark>", {}, 1000, true, false, true, "", false, 10000,
                         4, 7, fallback, 4, {off}, 100, 100, 2, 2, false, "", true, 0, max_score, 100, 0,
-                        0, 30000, 2, true, true, "both_sides:3").get();
+                        0, HASH, 30000, 2, "", {}, {}, "both_sides:3").get();
     ASSERT_EQ(2, res["hits"].size());
 
     // but must follow token limit
@@ -2451,7 +2443,7 @@
                         spp::sparse_hash_set<std::string>(), 10, "", 30, 4, "title", 20, {}, {}, {}, 0,
                         "<mark>", "</mark>", {}, 1000, true, false, true, "", false, 10000,
                         4, 7, fallback, 4, {off}, 100, 100, 2, 2, false, "", true, 0, max_score, 100, 0,
-                        0, 30000, 2, true, true, "both_sides:1").get();
+                        0, HASH, 30000, 2, "", {}, {}, "both_sides:1").get();
     ASSERT_EQ(1, res["hits"].size());
     ASSERT_EQ("0", res["hits"][0]["document"]["id"].get<std::string>());
 
@@ -2461,7 +2453,7 @@
                                 spp::sparse_hash_set<std::string>(), 10, "", 30, 4, "title", 20, {}, {}, {}, 0,
                                 "<mark>", "</mark>", {}, 1000, true, false, true, "", false, 10000,
                                 4, 7, fallback, 4, {off}, 100, 100, 2, 2, false, "", true, 0, max_score, 100, 0,
-                                0, 30000, 2, true, true, "all_sides");
+                                0, HASH, 30000, 2, "", {}, {}, "all_sides");
     ASSERT_FALSE(res_op.ok());
     ASSERT_EQ("Invalid format for drop tokens mode.", res_op.error());
 
@@ -2470,7 +2462,7 @@
                            spp::sparse_hash_set<std::string>(), 10, "", 30, 4, "title", 20, {}, {}, {}, 0,
                            "<mark>", "</mark>", {}, 1000, true, false, true, "", false, 10000,
                            4, 7, fallback, 4, {off}, 100, 100, 2, 2, false, "", true, 0, max_score, 100, 0,
-                           0, 30000, 2, true, true, "both_sides:x");
+                           0, HASH, 30000, 2, "", {}, {}, "both_sides:x");
     ASSERT_FALSE(res_op.ok());
     ASSERT_EQ("Invalid format for drop tokens mode.", res_op.error());
 }
