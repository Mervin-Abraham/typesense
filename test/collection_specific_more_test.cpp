--- conflicted
+++ resolved
@@ -1865,12 +1865,8 @@
                                  "<mark>", "</mark>", {}, 1000, true, false, true, "", false, 1);
 
     ASSERT_FALSE(coll_op.ok());
-<<<<<<< HEAD
-    ASSERT_EQ("Site is overloaded", coll_op.error());
-=======
     ASSERT_EQ("Request Timeout", coll_op.error());
     ASSERT_EQ(408, coll_op.code());
->>>>>>> 0ac4feb6
 }
 
 TEST_F(CollectionSpecificMoreTest, CrossFieldTypoAndPrefixWithWeights) {
